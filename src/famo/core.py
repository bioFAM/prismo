import time
from collections import defaultdict
from functools import reduce

import anndata as ad
import numpy as np
import pandas as pd
import pyro
import scipy.stats as stats
import torch
from addict import Dict
from mudata import MuData
from pyro.infer import SVI, TraceMeanField_ELBO
from pyro.nn import PyroModule
from pyro.optim import ClippedAdam
from scipy.special import expit
from sklearn.decomposition import PCA
from tensordict import TensorDict
from torch.utils.data import DataLoader

from famo import gp, utils_data
from famo.model import Generative, Variational
from famo.plotting import plot_overview
from famo.utils_io import save_model
from famo.utils_training import EarlyStopper

# Set 16bit cuda float as default
# torch.set_default_dtype(torch.float32)


class CORE(PyroModule):
    def __init__(self, device):
        super().__init__(name="CORE")
        self.device = self._setup_device(device)
        self.to(self.device)

        self._init()

    def _init(self):
        # data related attributes
        self.data = None
        self.metadata = None
        self.covariates = None
        self.intercepts = None
        self.annotations = None
        self.n_groups = 0
        self.n_views = 0
        self.n_samples = {}
        self.n_features = {}
        self.n_factors = 0

        self.group_names = pd.Index([])
        self.view_names = pd.Index([])
        self.sample_names = {}
        self.feature_names = {}
        self._factor_names = pd.Index([])
        self._factor_order = pd.Index([])

        self.likelihoods = {}
        self.nmf = {}
        self.prior_penalty = None

        # Training settings
        self.init_tensor = None

        # SVI related attributes
        self.generative = None
        self.variational = None
        self.gps = None
        self._optimizer = None
        self._svi = None

        # training related attributes
        self.train_loss_elbo = []
        self._is_trained = False
        self._cache = None

    @property
    def factor_order(self):
        return self._factor_order

    @factor_order.setter
    def factor_order(self, value):
        self._factor_order = self._factor_order[np.array(value)]

    @property
    def factor_names(self):
        return self._factor_names[np.array(self.factor_order)]

    def _to_device(self, data):
        tensor_dict = {}
        for k, v in data.items():
            if isinstance(v, dict):
                tensor_dict[k] = self._to_device(v)
            else:
                tensor_dict[k] = v.to(self.device)

        return tensor_dict

    def _setup_likelihoods(self, data, likelihoods):
        group_names = tuple(data.keys())
        view_names = tuple(reduce(np.union1d, [list(v.keys()) for v in data.values()]))

        # concatenate data across groups
        data_concatenated = defaultdict(list)
        for k_views in view_names:
            for k_groups in group_names:
                data_concatenated[k_views].append(data[k_groups][k_views])
            data_concatenated[k_views] = ad.concat(data_concatenated[k_views], axis=0)

        if likelihoods is None:
            print("- No likelihoods provided. Inferring likelihoods from data.")
            likelihoods = utils_data.infer_likelihoods(data_concatenated)

        elif isinstance(likelihoods, dict):
            print("- Checking compatibility of provided likelihoods with data.")
            utils_data.validate_likelihoods(data_concatenated, likelihoods)

        elif isinstance(likelihoods, str):
            print("- Using provided likelihood for all views.")
            likelihoods = {k: likelihoods for k in view_names}
            # Still validate likelihoods
            utils_data.validate_likelihoods(data_concatenated, likelihoods)

        elif not (isinstance(likelihoods, dict) | isinstance(likelihoods, str)):
            raise ValueError("likelihoods must be a dictionary or string.")

        for k, v in likelihoods.items():
            print(f"  - {k}: {v}")

        return likelihoods

    def _setup_annotations(self, n_factors, annotations, prior_penalty):
        if n_factors is None and annotations is None:
            raise ValueError("`n_factors` or `annotations` must be provided.")

        if n_factors is not None:
            self.n_factors = n_factors

        if annotations is not None:
            # TODO: annotations need to be processed if not aligned or full
            self.n_factors = annotations[self.view_names[0]].shape[0]

        self._factor_names = pd.Index([f"Factor {k + 1}" for k in range(self.n_factors)])
        if annotations is not None and isinstance(annotations[self.view_names[0]], pd.DataFrame):
            self._factor_names = pd.Index(annotations[self.view_names[0]].index)
            annotations = {vn: vm.values for vn, vm in annotations.items()}

        self._factor_order = np.arange(self.n_factors)
        self.annotations = annotations
        self.prior_penalty = prior_penalty

        prior_scales = None
        if annotations is not None:
            prior_scales = {
                vn: torch.Tensor(np.clip(vm.astype(np.float32) + self.prior_penalty, 1e-6, 1.0)).to(self.device)
                for vn, vm in annotations.items()
            }
        self.prior_scales = prior_scales
        return self.annotations

    def _setup_svi(
        self,
        weight_prior,
        factor_prior,
        likelihoods,
        nonnegative_factors,
        nonnegative_weights,
        inducing_points,
        batch_size,
        max_epochs,
        n_particles,
        lr,
    ):
        self.gps = {}
        for group_name in self.group_names:
            if factor_prior[group_name] == "GP":
                self.gps[group_name] = gp.GP(inducing_points[group_name], self.n_factors).to(self.device)

        self.generative = Generative(
            n_samples=self.n_samples,
            n_features=self.n_features,
            n_factors=self.n_factors,
            prior_scales=self.prior_scales,
            factor_prior=factor_prior,
            weight_prior=weight_prior,
            likelihoods=likelihoods,
            nonnegative_factors=nonnegative_factors,
            nonnegative_weights=nonnegative_weights,
            gps=self.gps,
            device=self.device,
        )

        self.variational = Variational(self.generative, self.init_tensor)

        total_n_samples = sum(self.n_samples.values())

        n_iterations = int(max_epochs * (total_n_samples // batch_size))
        gamma = 0.1
        lrd = gamma ** (1 / n_iterations)
        print(f"Decaying learning rate over {n_iterations} iterations.")
        self._optimizer = ClippedAdam({"lr": lr, "lrd": lrd})

        self._svi = SVI(
            model=pyro.poutine.scale(self.generative, scale=1.0 / total_n_samples),
            guide=pyro.poutine.scale(self.variational, scale=1.0 / total_n_samples),
            optim=self._optimizer,
            loss=TraceMeanField_ELBO(retain_graph=True, num_particles=n_particles, vectorize_particles=True),
        )

        return self._svi

    def _post_fit(self, save, save_path, covariates: dict[str, torch.Tensor] = None):
        # Sort factors by explained variance
        weights = self._get_weights_from_guide()
        factors = self._get_factors_from_guide()
        df_r2, self.factor_order = self._sort_factors(weights=weights, factors=factors)

        # Fill cache
        self._cache = {
            "weights": self.get_weights(return_type="anndata"),
            "factors": self.get_factors(return_type="anndata"),
            "train_loss_elbo": self.train_loss_elbo,
            # "intercepts": intercepts,
            "df_r2": df_r2,
        }
        self._cache["feature_names"] = self.feature_names

        if save:
            if save_path is None:
                save_path = f"model_{time.strftime('%Y%m%d_%H%M%S')}"
            print("Saving results...")
            save_model(self, save_path)

    def _initialize_factors(self, init_factors="random", init_scale=1.0, impute_missings=True):
        init_tensor = Dict()
        print(f"Initializing factors using `{init_factors}` method...")

        # Initialize factors
        if init_factors == "random":
            for group_name, n in self.n_samples.items():
                init_tensor[group_name]["loc"] = torch.rand(size=(n, self.n_factors), device=self.device)
        elif init_factors == "orthogonal":
            for group_name, n in self.n_samples.items():
                # Compute PCA of random vectors
                pca = PCA(n_components=self.n_factors, whiten=True)
                pca.fit(stats.norm.rvs(loc=0, scale=1, size=(n, self.n_factors)).T)
                init_tensor[group_name]["loc"] = torch.tensor(pca.components_.T, device=self.device)
        elif init_factors == "pca":
<<<<<<< HEAD
            for group_name, _ in self.n_samples.items():
=======
            for group_name in self.n_samples.keys():
>>>>>>> d3b66b57
                pca = PCA(n_components=self.n_factors, whiten=True)
                # Combine all views
                concat_data = torch.cat(
                    [
                        torch.tensor(self.data[group_name][view_name].X, dtype=torch.float)
                        for view_name in self.view_names
                    ],
                    dim=-1,
                )
                # Check if data has missings. If yes, and impute_missings is True, then impute, else raise an error
                if torch.isnan(concat_data).any():
                    if impute_missings:
                        from sklearn.impute import SimpleImputer

                        imp = SimpleImputer(missing_values=np.NaN, strategy="mean")
                        imp.fit(concat_data)
                        concat_data = torch.tensor(imp.transform(concat_data), dtype=torch.float)
                    else:
                        raise ValueError(
                            "Data has missing values. Please impute missings or set `impute_missings=True`."
                        )
                pca.fit(concat_data)
                init_tensor[group_name]["loc"] = torch.tensor(pca.transform(concat_data), device=self.device)

        else:
            raise ValueError(
                f"Initialization method `{init_factors}` not found. Please choose from `random`, `orthogonal`, or `PCA`."
            )

        for group_name, n in self.n_samples.items():
            # scale factor values from -1 to 1 (per factor)
            q = init_tensor[group_name]["loc"]
            q = 2.0 * (q - torch.min(q, dim=0)[0]) / (torch.max(q, dim=0)[0] - torch.min(q, dim=0)[0]) - 1

            # Add artifical dimension at dimension -2 for broadcasting
            init_tensor[group_name]["loc"] = q.T.unsqueeze(-2).float()
            init_tensor[group_name]["scale"] = (
                init_scale * torch.ones(size=(n, self.n_factors), device=self.device).T.unsqueeze(-2).float()
            )

        self.init_tensor = init_tensor

    def fit(
        self,
<<<<<<< HEAD
        data: (MuData | dict[str, ad.AnnData] | dict[str, MuData] | dict[str, dict[str, ad.AnnData]]),
=======
        data: MuData | dict[str, ad.AnnData] | dict[str, dict[str, ad.AnnData]],
        group_by: str | list[str] | dict[str] | dict[list[str]] | None = None,
>>>>>>> d3b66b57
        n_factors: int = None,
        annotations=None,
        weight_prior: dict[str, str] | str = None,
        factor_prior: dict[str, str] | str = None,
        likelihoods: dict[str, str] | str = None,
        covariates_obs_key: dict[str, str] | str = None,
        covariates_obsm_key: dict[str, str] | str = None,
        nonnegative_weights: dict[str, bool] | bool = False,
        nonnegative_factors: dict[str, bool] | bool = False,
        prior_penalty: float = 0.01,
        batch_size: int = 0,
        max_epochs: int = 10000,
        n_particles: int = 1,
        lr: float = 0.001,
        early_stopper_patience: int = 100,
        print_every: int = 100,
        plot_data_overview: bool = True,
        scale_per_group: bool = True,
        use_obs: str = "union",
        use_var: str = "union",
        save: bool = True,
        save_path: str = None,
        init_factors: str = "random",
        init_scale: float = 0.1,
        gp_n_inducing: dict[str, int] | int = 100,
        seed: int = None,
        **kwargs,
    ):
        """
        Fit the model using the provided data.

        Parameters
        ----------
        data : MuData | dict[str, ad.AnnData] | dict[str, MuData] | dict[str, dict[str, ad.AnnData]]
            can be any of:
            - MuData object
            - dict with view names as keys and AnnData objects as values
            - dict with view names as keys and torch.Tensor objects as values (single group only)
            - dict with group names as keys and MuData objects as values (incompatible with `group_by`)
            - Nested dict with group names as keys, view names as subkeys and AnnData objects as values (incompatible with `group_by`)
            - Nested dict with group names as keys, view names as subkeys and torch.Tensor objects as values (incompatible with `group_by`)
        group_by: Columns of `.obs` in MuData and AnnData objects to group data by. Can be any of:
            - String or list of strings. This will be applied to the MuData object or to all AnnData objects
            - Dict of strings or dict of lists of strings. This is only valid if a dict of AnnData objects
              is given as `data`, in which case each AnnData object will be grouped by the `.obs` columns
              in the corresponding `group_by` element.
        n_factors : int
            Number of latent factors.
        annotations : dict
            Dictionary with weight annotations for informed views.
        weight_prior : dict | str
            Weight priors for each view (if dict) or for all views (if str). Normal if None.
        factor_prior : dict | str
            Factor priors for each group (if dict) or for all groups (if str). Normal if None.
        likelihoods : dict | str
            Data likelihoods for each view (if dict) or for all views (if str). Inferred automatically if None.
        covariates_obs_key : dict | str
            Key of .obs attribute of each AnnData object that contains covariate values.
        covariates_obsm_key : dict | str
            Key of .obsm attribute of each AnnData object that contains covariate values.
        nonnegative_weights : dict | bool
            Non-negativity constraints for weights for each view (if dict) or for all views (if bool).
        nonnegative_factors : dict | bool
            Non-negativity constraints for factors for each group (if dict) or for all groups (if bool).
        prior_penalty : float
            Prior penalty for annotations. #TODO: add more detail
        batch_size : int
            Batch size.
        max_epochs : int
            Maximum number of training epochs.
        n_particles : int
            Number of particles for ELBO estimation.
        lr : float
            Learning rate.
        early_stopper_patience : int
            Number of steps without relevant improvement to stop training.
        print_every : int
            Print loss every n steps.
        plot_data_overview: bool
            Plot data overview.
        scale_per_group : bool
            Scale Normal likelihood data per group, otherwise across all groups.
        use_obs : str
            How to align observations across views. One of 'union', 'intersection'.
        use_var : str
            How to align variables across groups. One of 'union', 'intersection'.
        save : bool
            Save model.
        save_path : str
            Path to save model.
        init_factors : str
            Initialization method for factors.
        init_scale: float
            Initialization scale of Normal distribution for factors.
        gp_n_inducing : dict | int
            Number of inducing points for each group (if dict) or for all groups (if int).
        seed : int
            Random seed.
        **kwargs
            Additional training arguments.
        """
        # convert input data to nested dictionary of AnnData objects (group level -> view level)
<<<<<<< HEAD
        self.data = utils_data.cast_data(data)
        self.data = utils_data.anndata_to_dense(self.data)
=======
        self.data = utils_data.cast_data(data, group_by)
>>>>>>> d3b66b57

        # extract group and view names / numbers from data
        self.group_names = list(self.data.keys())
        self.n_groups = len(self.group_names)
        self.view_names = list(self.data[list(self.data.keys())[0]].keys())
        self.n_views = len(self.view_names)

        # convert input arguments to dictionaries if necessary
        weight_prior = {k: weight_prior for k in self.view_names} if isinstance(weight_prior, str) else weight_prior
        factor_prior = {k: factor_prior for k in self.group_names} if isinstance(factor_prior, str) else factor_prior
<<<<<<< HEAD
        covariates_obs_key = (
            {k: covariates_obs_key for k in self.group_names}
            if isinstance(covariates_obs_key, str) is str
            else covariates_obs_key
        )
        covariates_obsm_key = (
            {k: covariates_obsm_key for k in self.group_names}
            if isinstance(covariates_obsm_key, str)
            else covariates_obsm_key
=======
        covariates_key = (
            {k: covariates_key for k in self.group_names} if isinstance(covariates_key, str) else covariates_key
>>>>>>> d3b66b57
        )
        gp_n_inducing = (
            {k: gp_n_inducing for k in self.group_names} if isinstance(gp_n_inducing, int) else gp_n_inducing
        )
        self.nonnegative_weights = (
            {k: nonnegative_weights for k in self.view_names}
            if isinstance(nonnegative_weights, bool)
            else nonnegative_weights
        )
        self.nonnegative_factors = (
            {k: nonnegative_factors for k in self.group_names}
            if isinstance(nonnegative_factors, bool)
            else nonnegative_factors
        )

        # validate or infer likelihoods
        self.likelihoods = self._setup_likelihoods(self.data, likelihoods)

        # process data
        self.data = utils_data.remove_constant_features(self.data, self.likelihoods)
        self.data = utils_data.scale_data(self.data, self.likelihoods, scale_per_group)
        self.data = utils_data.center_data(
            self.data, self.likelihoods, self.nonnegative_weights, self.nonnegative_factors
        )

        # align observations across views and variables across groups
        self.data = utils_data.align_obs(self.data, use_obs)
        self.data = utils_data.align_var(self.data, self.likelihoods, use_var)

        # obtain observations DataFrame and covariates
        self.metadata = utils_data.extract_obs(self.data)
<<<<<<< HEAD
        self.covariates = utils_data.extract_covariate(self.data, covariates_obs_key, covariates_obsm_key)
=======
        self.covariates = (
            utils_data.extract_covariate(self.data, covariates_key) if covariates_key is not None else None
        )
>>>>>>> d3b66b57

        # extract feature and samples names / numbers from data
        self.feature_names = {k: self.data[list(self.data.keys())[0]][k].var_names.tolist() for k in self.view_names}
        self.n_features = {k: len(v) for k, v in self.feature_names.items()}
        self.sample_names = {k: self.data[k][list(self.data[k].keys())[0]].obs_names.tolist() for k in self.group_names}
        self.n_samples = {k: len(v) for k, v in self.sample_names.items()}

        for view_name in self.view_names:
            if self.likelihoods[view_name] == "BetaBinomial":
                feature_names_base = pd.Series(self.feature_names[view_name]).str.rsplit("_", n=1, expand=True)[0]
                if feature_names_base.nunique() == len(feature_names_base) // 2:
                    self.n_features[view_name] = self.n_features[view_name] // 2
                    self.feature_names[view_name] = feature_names_base.unique()

        # compute feature means for intercept terms
        self.feature_means = utils_data.get_feature_mean(self.data, self.likelihoods)

        # GP inducing point locations
<<<<<<< HEAD
        inducing_points = gp.setup_inducing_points(
            factor_prior, self.covariates, gp_n_inducing, n_factors, device=self.device
=======
        inducing_points = (
            gp.setup_inducing_points(factor_prior, self.covariates, gp_n_inducing, n_factors, device=self.device)
            if self.covariates is not None
            else None
>>>>>>> d3b66b57
        )

        if plot_data_overview:
            plot_overview(self.data)

        self._setup_annotations(n_factors, annotations, prior_penalty)
        self._initialize_factors(init_factors, init_scale)
        n_samples_total = sum(self.n_samples.values())
        if batch_size is None or not (0 < batch_size <= n_samples_total):
            batch_size = n_samples_total

        self._setup_svi(
            weight_prior,
            factor_prior,
            self.likelihoods,
            self.nonnegative_factors,
            self.nonnegative_weights,
            inducing_points,
            batch_size,
            max_epochs,
            n_particles,
            lr,
        )

        # convert AnnData to torch.Tensor objects
        tensor_dict = {}
        for k_groups, v_groups in self.data.items():
            tensor_dict[k_groups] = {}
            if self.covariates is not None and self.covariates[k_groups] is not None:
                tensor_dict[k_groups]["covariates"] = self.covariates[k_groups]

            for k_views, v_views in v_groups.items():
                tensor_dict[k_groups][k_views] = torch.from_numpy(v_views.X)

        if batch_size < n_samples_total:
            batch_fraction = batch_size / n_samples_total

            # has to be a list of data loaders to zip over
            data_loaders = []

            for group_name in self.group_names:
                tensor_dict[group_name] = TensorDict(
                    {view_name: tensor_dict[group_name][view_name] for view_name in self.view_names},
                    batch_size=[self.n_samples[group_name]],
                )
                tensor_dict[group_name]["sample_idx"] = torch.arange(self.n_samples[group_name])
<<<<<<< HEAD
                if self.covariates is not None and self.covariates[k_groups] is not None:
                    tensor_dict["covariates"] = self.covariates[k_groups]
=======
                tensor_dict["covariates"] = self.covariates[k_groups]
>>>>>>> d3b66b57

                data_loaders.append(
                    DataLoader(
                        tensor_dict[group_name],
                        batch_size=max(1, int(batch_fraction * self.n_samples[group_name])),
                        shuffle=True,
                        num_workers=0,
                        collate_fn=lambda x: x,
                        pin_memory=str(self.device) != "cpu",
                        drop_last=False,
                    )
                )

            def step_fn():
                epoch_loss = 0

                for group_batch in zip(*data_loaders, strict=False):
                    epoch_loss += self._svi.step(
                        dict(zip(self.group_names, (batch.to(self.device) for batch in group_batch), strict=False))
                    )

                return epoch_loss

        else:
            # move all data to device once
            tensor_dict = self._to_device(tensor_dict)

            def step_fn():
                return self._svi.step(tensor_dict)

        if seed is not None:
            try:
                seed = int(seed)
            except ValueError:
                print(f"Could not convert `{seed}` to integer.")
                seed = None

        if seed is None:
            seed = int(time.strftime("%y%m%d%H%M"))

        print(f"Setting training seed to `{seed}`.")
        pyro.set_rng_seed(seed)
        # clean start
        print("Cleaning parameter store.")
        pyro.enable_validation(True)
        pyro.clear_param_store()

        # Train
        self.train_loss_elbo = []
        earlystopper = EarlyStopper(mode="min", min_delta=0.1, patience=early_stopper_patience, percentage=True)
        start_timer = time.time()
        for i in range(max_epochs):
            # import ipdb; ipdb.set_trace()
            loss = step_fn()
            self.train_loss_elbo.append(loss)

            if i % print_every == 0:
                print(f"Epoch: {i:>7} | Time: {time.time() - start_timer:>10.2f}s | Loss: {loss:>10.2f}")

            if earlystopper.step(loss):
                print(f"Training finished after {i} steps.")
                break

        self._is_trained = True

        return self._post_fit(save, save_path, self.covariates)

    @staticmethod
    def _Vprime(mu, nu2, nu1):
        return 2 * nu2 * mu + nu1

    @staticmethod
    def _dV_square(a, b, nu2, nu1):
        dVb = __class__._Vprime(b, nu2, nu1)
        dVa = __class__._Vprime(a, nu2, nu1)
        sVb = np.sqrt(1 + dVb**2)
        sVa = np.sqrt(1 + dVa**2)
        return 1 / (16 * nu2**2) * (np.log((dVb + sVb) / (dVa + sVa)) + dVb * sVb - dVa * sVa) ** 2

    def _r2_impl(self, y_true, factor, weights, view_name):
        # this is based on Zhang: A Coefficient of Determination for Generalized Linear Models (2017)
        y_pred = factor.T @ weights
        likelihood = self.likelihoods[view_name]

        if likelihood == "Normal":
            ss_res = np.nansum(np.square(y_true - y_pred))
            ss_tot = np.nansum(np.square(y_true))  # data is centered
        elif likelihood == "GammaPoisson":
            y_pred = np.logaddexp(0, y_pred)  # softplus
            nu2 = self._get_dispersion_from_guide(view_name)
            ss_res = np.nansum(self._dV_square(y_true, y_pred, nu2, 1))

            truemean = np.nanmean(y_true)
            nu2 = (np.nanvar(y_true) - truemean) / truemean**2  # method of moments estimator
            ss_tot = np.nansum(self._dV_square(y_true, truemean, nu2, 1))
        elif likelihood == "Bernoulli":
            y_pred = expit(y_pred)
            ss_res = np.nansum(self._dV_square(y_true, y_pred, -1, 1))
            ss_tot = np.nansum(self._dV_square(y_true, np.nanmean(y_true), -1, 1))
        elif likelihood == "BetaBinomial":
            y_pred = expit(y_pred)
            obs_total = y_true[..., 1, :, :]
            y_true = y_true[..., 0, :, :]
            dispersion = self._get_dispersion_from_guide(view_name)
            nu2 = nu1 = obs_total * (1 + obs_total * dispersion) / (1 + dispersion)
            ss_res = np.nansum(self._dV_square(y_true, y_pred, nu2, nu1))

            pi = np.nansum(y_true) / np.nansum(obs_total)
            truemean = obs_total * pi
            truevar = obs_total * np.nanvar(y_true / obs_total)
            dispersion = (obs_total * pi * (1 - pi) - truevar) / (
                obs_total * (truevar - pi * (1 - pi))
            )  # method of moments estimator
            nu2 = nu1 = obs_total * (1 + obs_total * dispersion) / (1 + dispersion)
            ss_res = np.nansum(self._dV_square(y_true, truemean, nu2, nu1))
        else:
            raise NotImplementedError(likelihood)

        return max(0.0, 1.0 - ss_res / ss_tot)

    def _r2(self, y_true, factors, weights, view_name):
        r2_full = self._r2_impl(y_true, factors, weights, view_name)
        if r2_full < 1e-8:  # TODO: have some global definition/setting of EPS
            print(f"R2 for view {view_name} is 0. Increase the number of factors and/or the number of training epochs.")
            return [0.0] * factors.shape[0]

        r2s = []
        if self.likelihoods[view_name] == "Normal":
            for k in range(factors.shape[0]):
                r2s.append(self._r2_impl(y_true, factors[None, k, :], weights[None, k, :], view_name))
        else:
            # For models with a link function that is not the identity, such as Bernoulli, calculating R2 of single
            # factors leads to erroneous results, in the case of Bernoulli it can lead to every factor having negative
            # R2 values. This is because an unimportant factor will not contribute much to the full model, but the zero
            # prediction of this single factor will be mapped by the link function to a non-zero value, which can result
            # in a worse prediction than the intercept-only null model. As a workaround, we therefore calculate R2 of
            # a model with all factors except for one and subtract it from the R2 value of the full model to arrive at
            # the R2 of the current factor.
            for k in range(factors.shape[0]):
                cfactors = np.delete(factors, k, 0)
                cweights = np.delete(weights, k, 0)
                cr2 = self._r2_impl(y_true, cfactors, cweights, view_name)
                r2s.append(max(0.0, r2_full - cr2))
        return r2s

    def _sort_factors(self, weights, factors):
        # Loop over all groups
        dfs = {}

        for group_name, group_data in self.data.items():
            group_r2 = {}
            for view_name, view_data in group_data.items():
                try:
                    group_r2[view_name] = self._r2(view_data.X, factors[group_name], weights[view_name], view_name)
                except NotImplementedError:
                    print(
                        f"R2 calculation for {self.likelihoods[view_name]} likelihood has not yet been implemented. Skipping view {view_name} for group {group_name}."
                    )

            if len(group_r2) == 0:
                print(f"No R2 values found for group {group_name}. Skipping...")
                continue

            dfs[group_name] = pd.DataFrame(group_r2)
            # Sort by mean R2
            sorted_r2_means = dfs[group_name].mean(axis=1).sort_values(ascending=False)
            # Resort index according to sorted mean R2
            dfs[group_name] = dfs[group_name].loc[sorted_r2_means.index].reset_index(drop=True)

        # TODO: As of now, we only pick the sorting accoring to the last group...
        try:
            factor_order = np.array(sorted_r2_means.index)
        except NameError:
            print("Sorting factors failed. Using default order.")
            factor_order = np.array(list(range(self.n_factors)))

        return dfs, factor_order

    def _check_if_trained(self):
        """Check if the model has been trained."""
        if not self._is_trained:
            raise ValueError("Model has not been trained yet. Please train first.")

    def _get_component(self, component, return_type="pandas"):
        if return_type == "numpy":
            component = {k: v.values for k, v in component.items()}
        if return_type == "torch":
            component = {k: torch.tensor(v.values, dtype=torch.float).clone().detach() for k, v in component.items()}
        if return_type == "anndata":
            component = {k: ad.AnnData(v) for k, v in component.items()}

        return component

<<<<<<< HEAD
    def get_factors(self, return_type="pandas"):
        """Get all factor matrices, z_x."""
        factors = {
            k: pd.DataFrame(v[self.factor_order, :].T, index=self.sample_names[k], columns=self.factor_names)
            for k, v in self._get_factors_from_guide().items()
=======
    def get_factors(self, return_type="pandas", covariates: dict[str, torch.Tensor] = None):
        """Get all factor matrices, z_x."""
        factors = {
            k: pd.DataFrame(v[self.factor_order, :].T, index=self.sample_names[k], columns=self.factor_names)
            for k, v in self._get_factors_from_guide(covariates).items()
>>>>>>> d3b66b57
        }

        factors = self._get_component(factors, return_type)

        if return_type == "anndata":
            for group_k, group_v in factors.items():
                group_v.obs = pd.concat(self.metadata[group_k].values(), axis=1)

        return factors

    def get_weights(self, return_type="pandas"):
        """Get all weight matrices, w_x."""
        weights = {
            k: pd.DataFrame(v[self.factor_order, :], index=self.factor_names, columns=self.feature_names[k])
            for k, v in self._get_weights_from_guide().items()
        }

        return self._get_component(weights, return_type)

    def get_annotations(self, return_type="pandas"):
        """Get all annotation matrices, a_x."""
        annotations = {
            k: pd.DataFrame(v[self.factor_order, :], index=self.factor_names, columns=self.feature_names[k])
            for k, v in self.annotations.items()
        }

        return self._get_component(annotations, return_type)

    def _get_factors_from_guide(self):
        """Get all factor matrices, z_x."""
        self._check_if_trained()

        factors = {}
        for gn in self.group_names:
<<<<<<< HEAD
            if self.generative.factor_prior[gn] == "ARD_Spike_and_Slab":
                factors[gn] *= self.variational.expectation(f"s_z_{gn}").detach()
=======
            if self.generative.factor_prior == "GP":
                factors[gn] = self.variational.expectation(f"z_{gn}", covariates[gn]).detach()

>>>>>>> d3b66b57
            else:
                factors[gn] = self.variational.expectation(f"z_{gn}").detach()

        return {gn: gv.cpu().numpy().squeeze() for gn, gv in factors.items()}

    def _get_weights_from_guide(self):
        """Get all weight matrices, w_x."""
        self._check_if_trained()

        weights = {k: self.variational.expectation(f"w_{k}").detach() for k in self.view_names}
        if self.generative.weight_prior == "ARD_Spike_and_Slab":
            for k in self.view_names:
                weights[k] *= self.variational.expectation(f"s_w_{k}").detach()
        return {k: w.cpu().numpy().squeeze() for k, w in weights.items()}

    def _get_dispersion_from_guide(self, view_name=None):
        """Get all dispersions dispersion_x."""
        self._check_if_trained()

        return (
            {k: self.variational.expectation(f"dispersion_{k}") for k in self.view_names}
            if view_name is None
            else self.variational.expectation(f"dispersion_{view_name}")
        )

    def _setup_device(self, device):
        print("Setting up device...")
        cuda_available = torch.cuda.is_available()

        device = str(device).lower()
        if "cuda" in device and not cuda_available:
            print(f"- `{device}` not available...")
            device = "cpu"

        if "cuda" in device and cuda_available:
            # Check if device id is given, otherwise use default device
            if ":" in device:
                # Check if device_id is valid
                device_id = int(device.split(":")[1])
                if device_id >= torch.cuda.device_count():
                    print(
                        f"- Device id `{device_id}` not available. Using default device: {torch.cuda.current_device()}"
                    )
                    device = f"cuda:{torch.cuda.current_device()}"
            else:
                print(f"- No device id given. Using default device: {torch.cuda.current_device()}")
                device = f"cuda:{torch.cuda.current_device()}"

            # Set all cuda operations to specific cuda device
            torch.cuda.set_device(device)

        print(f"- Running all computations on `{device}`")
        return torch.device(device)<|MERGE_RESOLUTION|>--- conflicted
+++ resolved
@@ -247,11 +247,7 @@
                 pca.fit(stats.norm.rvs(loc=0, scale=1, size=(n, self.n_factors)).T)
                 init_tensor[group_name]["loc"] = torch.tensor(pca.components_.T, device=self.device)
         elif init_factors == "pca":
-<<<<<<< HEAD
-            for group_name, _ in self.n_samples.items():
-=======
             for group_name in self.n_samples.keys():
->>>>>>> d3b66b57
                 pca = PCA(n_components=self.n_factors, whiten=True)
                 # Combine all views
                 concat_data = torch.cat(
@@ -296,12 +292,8 @@
 
     def fit(
         self,
-<<<<<<< HEAD
-        data: (MuData | dict[str, ad.AnnData] | dict[str, MuData] | dict[str, dict[str, ad.AnnData]]),
-=======
         data: MuData | dict[str, ad.AnnData] | dict[str, dict[str, ad.AnnData]],
         group_by: str | list[str] | dict[str] | dict[list[str]] | None = None,
->>>>>>> d3b66b57
         n_factors: int = None,
         annotations=None,
         weight_prior: dict[str, str] | str = None,
@@ -404,12 +396,8 @@
             Additional training arguments.
         """
         # convert input data to nested dictionary of AnnData objects (group level -> view level)
-<<<<<<< HEAD
         self.data = utils_data.cast_data(data)
         self.data = utils_data.anndata_to_dense(self.data)
-=======
-        self.data = utils_data.cast_data(data, group_by)
->>>>>>> d3b66b57
 
         # extract group and view names / numbers from data
         self.group_names = list(self.data.keys())
@@ -420,7 +408,6 @@
         # convert input arguments to dictionaries if necessary
         weight_prior = {k: weight_prior for k in self.view_names} if isinstance(weight_prior, str) else weight_prior
         factor_prior = {k: factor_prior for k in self.group_names} if isinstance(factor_prior, str) else factor_prior
-<<<<<<< HEAD
         covariates_obs_key = (
             {k: covariates_obs_key for k in self.group_names}
             if isinstance(covariates_obs_key, str) is str
@@ -430,10 +417,6 @@
             {k: covariates_obsm_key for k in self.group_names}
             if isinstance(covariates_obsm_key, str)
             else covariates_obsm_key
-=======
-        covariates_key = (
-            {k: covariates_key for k in self.group_names} if isinstance(covariates_key, str) else covariates_key
->>>>>>> d3b66b57
         )
         gp_n_inducing = (
             {k: gp_n_inducing for k in self.group_names} if isinstance(gp_n_inducing, int) else gp_n_inducing
@@ -465,13 +448,7 @@
 
         # obtain observations DataFrame and covariates
         self.metadata = utils_data.extract_obs(self.data)
-<<<<<<< HEAD
         self.covariates = utils_data.extract_covariate(self.data, covariates_obs_key, covariates_obsm_key)
-=======
-        self.covariates = (
-            utils_data.extract_covariate(self.data, covariates_key) if covariates_key is not None else None
-        )
->>>>>>> d3b66b57
 
         # extract feature and samples names / numbers from data
         self.feature_names = {k: self.data[list(self.data.keys())[0]][k].var_names.tolist() for k in self.view_names}
@@ -490,15 +467,8 @@
         self.feature_means = utils_data.get_feature_mean(self.data, self.likelihoods)
 
         # GP inducing point locations
-<<<<<<< HEAD
         inducing_points = gp.setup_inducing_points(
             factor_prior, self.covariates, gp_n_inducing, n_factors, device=self.device
-=======
-        inducing_points = (
-            gp.setup_inducing_points(factor_prior, self.covariates, gp_n_inducing, n_factors, device=self.device)
-            if self.covariates is not None
-            else None
->>>>>>> d3b66b57
         )
 
         if plot_data_overview:
@@ -545,12 +515,8 @@
                     batch_size=[self.n_samples[group_name]],
                 )
                 tensor_dict[group_name]["sample_idx"] = torch.arange(self.n_samples[group_name])
-<<<<<<< HEAD
                 if self.covariates is not None and self.covariates[k_groups] is not None:
                     tensor_dict["covariates"] = self.covariates[k_groups]
-=======
-                tensor_dict["covariates"] = self.covariates[k_groups]
->>>>>>> d3b66b57
 
                 data_loaders.append(
                     DataLoader(
@@ -744,19 +710,11 @@
 
         return component
 
-<<<<<<< HEAD
     def get_factors(self, return_type="pandas"):
         """Get all factor matrices, z_x."""
         factors = {
             k: pd.DataFrame(v[self.factor_order, :].T, index=self.sample_names[k], columns=self.factor_names)
             for k, v in self._get_factors_from_guide().items()
-=======
-    def get_factors(self, return_type="pandas", covariates: dict[str, torch.Tensor] = None):
-        """Get all factor matrices, z_x."""
-        factors = {
-            k: pd.DataFrame(v[self.factor_order, :].T, index=self.sample_names[k], columns=self.factor_names)
-            for k, v in self._get_factors_from_guide(covariates).items()
->>>>>>> d3b66b57
         }
 
         factors = self._get_component(factors, return_type)
@@ -791,14 +749,8 @@
 
         factors = {}
         for gn in self.group_names:
-<<<<<<< HEAD
             if self.generative.factor_prior[gn] == "ARD_Spike_and_Slab":
                 factors[gn] *= self.variational.expectation(f"s_z_{gn}").detach()
-=======
-            if self.generative.factor_prior == "GP":
-                factors[gn] = self.variational.expectation(f"z_{gn}", covariates[gn]).detach()
-
->>>>>>> d3b66b57
             else:
                 factors[gn] = self.variational.expectation(f"z_{gn}").detach()
 
