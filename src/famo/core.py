--- conflicted
+++ resolved
@@ -27,6 +27,7 @@
 
 logger = logging.getLogger(__name__)
 
+
 class CORE(PyroModule):
     def __init__(self, device):
         super().__init__(name="CORE")
@@ -214,25 +215,12 @@
         likelihoods,
         nonnegative_factors,
         nonnegative_weights,
-<<<<<<< HEAD
-        inducing_points,
         kernel,
-        matern_kernel_nu,
-=======
->>>>>>> 6e210e7e
         batch_size,
         max_epochs,
         n_particles,
         lr,
     ):
-<<<<<<< HEAD
-        self.gps = {}
-        for group_name in self.group_names:
-            if factor_prior[group_name] == "GP":
-                self.gps[group_name] = gp.GP(inducing_points[group_name], self.n_factors, kernel, matern_kernel_nu).to(
-                    self.device
-                )
-=======
         self.gp_group_names = tuple(g for g in self.group_names if factor_prior[g] == "GP")
         if len(self.gp_group_names):
             if len(self.gp_warp_groups) > 1:
@@ -253,13 +241,13 @@
                 logger.warn("Need at least 2 groups for warping, but only one was given. Ignoring warping.")
                 self.gp_warp_groups = []
 
-            self.gp = gp.SparseGP(
+            self.gp = gp.GP(
                 gp_n_inducing,
                 (self.covariates[g] for g in self.gp_group_names),
                 self.n_factors,
                 len(self.gp_group_names),
+                kernel,
             ).to(self.device)
->>>>>>> 6e210e7e
 
         self.generative = Generative(
             n_samples=self.n_samples,
@@ -412,17 +400,11 @@
         save_path: str | None = None,
         init_factors: str = "random",
         init_scale: float = 0.1,
-<<<<<<< HEAD
-        gp_n_inducing: dict[str, int] | int = 100,
-        gp_kernel: str = "RBF",
-        gp_matern_kernel_nu: float = 2.5,
-        seed: int = None,
-=======
         gp_n_inducing: int = 100,
         gp_warp_groups: list[str] | None = None,
         gp_warp_interval: int = 20,
+        gp_kernel: str = "RBF",
         seed: int | None = None,
->>>>>>> 6e210e7e
         **kwargs,
     ):
         """
@@ -592,12 +574,7 @@
             self.likelihoods,
             self.nonnegative_factors,
             self.nonnegative_weights,
-<<<<<<< HEAD
-            inducing_points,
             gp_kernel,
-            gp_matern_kernel_nu,
-=======
->>>>>>> 6e210e7e
             batch_size,
             max_epochs,
             n_particles,
@@ -979,25 +956,10 @@
         return {view_name: view_dispersion.cpu().numpy().squeeze() for view_name, view_dispersion in dispersion.items()}
 
     @torch.no_grad()
-    def _get_gps_from_guide(
-        self,
-        moment: str = "mean",
-        x: dict[str, torch.Tensor] = None,
-        n_samples: int = 100,
-        batch_size: dict[str, int] = None,
-    ):
+    def _get_gps_from_guide(self, moment: str = "mean", x: dict[str, torch.Tensor] = None, n_samples: int = 100):
         """Get all latent functions."""
-<<<<<<< HEAD
         self._check_if_trained()
 
-        if batch_size is None:
-            batch_size = self.n_samples
-
-        if isinstance(batch_size, int):
-            batch_size = {group_name: batch_size for group_name in self.group_names}
-
-=======
->>>>>>> 6e210e7e
         if moment not in ["mean", "std"]:
             raise ValueError("Invalid argument for `moment`. Must be one of ['mean', 'std'].")
 
@@ -1011,24 +973,10 @@
             group_idxs = range(self.gp_group_names)
 
         f = {}
-<<<<<<< HEAD
-        for group_name in group_names:
-            gp = self.gps[group_name]
-            idx_list = [
-                range(i, min(i + batch_size[group_name], self.n_samples[group_name]))
-                for i in range(0, self.n_samples[group_name], batch_size[group_name])
-            ]
-            gp_samples = []
-            for idx in idx_list:
-                gp_dist = gp(x[group_name][idx].to(self.device), prior=False)
-                gp_samples.append(gp_dist.sample(torch.Size([n_samples])))
-            gp_samples = torch.cat(gp_samples, dim=-1)
-=======
         for group_name, group_idx in zip(group_names, group_idxs, strict=False):
             ccovar = torch.cat((torch.as_tensor(group_idx).expand(x[group_name].shape[0], 1), x[group_name]), dim=-1)
             gp_dist = self.gp(ccovar.to(self.device), prior=False)
             gp_samples = gp_dist.sample(torch.Size([n_samples]))
->>>>>>> 6e210e7e
             if moment == "mean":
                 f[group_name] = gp_samples.mean(dim=0).clone()
             else:
