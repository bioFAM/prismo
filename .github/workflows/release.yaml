name: Release

on:
  push:
    tags:
      - "v?*.*.*"
  workflow_dispatch:

defaults:
  run:
    # to fail on error in multiline statements (-e), in pipes (-o pipefail), and on unset variables (-u).
    shell: bash -euo pipefail {0}

# Use "trusted publishing", see https://docs.pypi.org/trusted-publishers/
jobs:
  release:
    name: Upload release to PyPI
    runs-on: ubuntu-latest
    environment:
      name: pypi
      url: https://pypi.org/p/prismo
    permissions:
      id-token: write # IMPORTANT: this permission is mandatory for trusted publishing
    steps:
      - uses: actions/checkout@v4
        with:
          filter: blob:none
          fetch-depth: 0
<<<<<<< HEAD
      - uses: actions/setup-python@v5
=======
      - name: Install uv
        uses: astral-sh/setup-uv@v5
>>>>>>> 50c38d53
        with:
          cache-dependency-glob: pyproject.toml
      - name: Build package
        run: uv build
      - name: Publish package distributions to PyPI
        uses: pypa/gh-action-pypi-publish@release/v1<|MERGE_RESOLUTION|>--- conflicted
+++ resolved
@@ -26,12 +26,8 @@
         with:
           filter: blob:none
           fetch-depth: 0
-<<<<<<< HEAD
-      - uses: actions/setup-python@v5
-=======
       - name: Install uv
         uses: astral-sh/setup-uv@v5
->>>>>>> 50c38d53
         with:
           cache-dependency-glob: pyproject.toml
       - name: Build package
