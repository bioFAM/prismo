import logging
import time
from collections import defaultdict
from dataclasses import MISSING, asdict, dataclass, field, fields
from pathlib import Path
from typing import Literal, get_args

import numpy as np
import numpy.typing as npt
import pandas as pd
import pyro
import torch
from anndata import AnnData
from array_api_compat import array_namespace
from dtw import dtw
from mudata import MuData
from pyro.infer import SVI, TraceMeanField_ELBO
from pyro.optim import ClippedAdam
from scipy import stats
from scipy.sparse import issparse
from sklearn.decomposition import NMF, PCA
from torch.utils.data import DataLoader, default_convert
from torch.utils.data._utils.collate import collate  # this is documented, so presumably part of the public API
from tqdm.auto import tqdm
from tqdm.notebook import tqdm_notebook

from .. import pl
from . import gp, preprocessing
from .datasets import CovariatesDataset, GuidingVarsDataset, MofaFlexBatchSampler, MofaFlexDataset, StackDataset
from .io import MOFACompatOption, load_model, save_model
from .likelihoods import Likelihood, LikelihoodType
from .model import Generative, Variational
from .pcgse import pcgse_test
from .training import EarlyStopper
from .utils import FactorPrior, MeanStd, WeightPrior, impute, sample_all_data_as_one_batch

_logger = logging.getLogger(__name__)

_ResultsTypeDF = dict[str, pd.DataFrame | AnnData | npt.NDArray[np.float32]]
_ResultsTypeSeries = dict[str, pd.Series | AnnData | npt.NDArray[np.float32]]


@dataclass(kw_only=True)
class _Options:
    def __or__(self, other):
        if self.__class__ is not other.__class__:
            raise TypeError("Can only merge objects of the same type")

        kwargs = self.asdict()
        for f in fields(other):
            val = getattr(other, f.name)
            if (
                f.default is not MISSING
                and val != f.default
                or f.default_factory is not MISSING
                and val != f.default_factory()
            ):
                kwargs[f.name] = val
        return self.__class__(**kwargs)

    def __ior__(self, other):
        if self.__class__ is not other.__class__:
            raise TypeError("Can only merge objects of the same type")

        for f in fields(other):
            val = getattr(other, f.name)
            if (
                f.default is not MISSING
                and val != f.default
                or f.default_factory is not MISSING
                and val != f.default_factory()
            ):
                setattr(self, f.name, val)
        return self

    def __post_init__(self):
        # after an HDF5 roundtrip, these are numpy scalars, which PyTorch doesn't handle well'
        for f in fields(self):
            if f.type in (float, int, bool):
                setattr(self, f.name, f.type(getattr(self, f.name)))


@dataclass(kw_only=True)
class DataOptions(_Options):
    """Options for the data."""

    group_by: str | list[str] | None = None
    """Columns of `.obs` in :class:`MuData<mudata.MuData>` objects to group data by. Ignored if the input data
    is not a :class:`MuData<mudata.MuData>` object.
    """

    scale_per_group: bool = True
    """Scale Normal likelihood data per group, otherwise across all groups."""

    annotations_varm_key: dict[str, str] | str | None = None
    """Key of .varm attribute of each AnnData object that contains annotation values."""

    covariates_obs_key: dict[str, str] | str | None = None
    """Key of .obs attribute of each :class:`AnnData<anndata.AnnData>` object that contains covariate values."""

    covariates_obsm_key: dict[str, str] | str | None = None
    """Key of .obsm attribute of each :class:`AnnData<anndata.AnnData>` object that contains covariate values."""

    guiding_vars_obs_keys: dict[str, dict[str, str]] | dict[str, str] | None = None
    """Keys of .obs attribute of each :class:`AnnData<anndata.AnnData>` object that contains guiding variable values."""

    use_obs: Literal["union", "intersection"] | None = "union"
    """How to align observations across views. Ignored if the data is not a nested dict of :class:`AnnData<anndata.AnnData>` objects."""

    use_var: Literal["union", "intersection"] | None = "union"
    """How to align variables across groups. Ignored if the data is not a nested dict of :class:`AnnData<anndata.AnnData>` objects"""

    plot_data_overview: bool = True
    """Plot data overview."""

    remove_constant_features: bool = True
    """Remove constant features from the data."""


@dataclass(kw_only=True)
class ModelOptions(_Options):
    """Options for the model."""

    n_factors: int = 0
    """Number of latent factors."""

    weight_prior: dict[str, WeightPrior] | WeightPrior = "Normal"
    """Weight priors for each view (if dict) or for all views (if str)."""

    factor_prior: dict[str, FactorPrior] | FactorPrior = "Normal"
    """Factor priors for each group (if dict) or for all groups (if str)."""

    likelihoods: dict[str, LikelihoodType] | LikelihoodType | None = None
    """Data likelihoods for each view (if dict) or for all views (if str). Inferred automatically if None."""

    nonnegative_weights: dict[str, bool] | bool = False
    """Non-negativity constraints for weights for each view (if dict) or for all views (if bool)."""

    guiding_vars_weight_priors: dict[str, str] | Literal["Normal"] | None = "Normal"
    """Weight prior for each guiding variable (if dict) or for all guiding variables (if str)."""

    guiding_vars_likelihoods: dict[str, str] | Literal["Normal", "Categorical", "Bernoulli"] | None = "Normal"
    """Likelihood for each guiding variable (if dict) or for all guiding variables (if str)."""

    nonnegative_factors: dict[str, bool] | bool = False
    """Non-negativity constraints for factors for each group (if dict) or for all groups (if bool)."""

    prior_penalty: float = 0.01
    """Prior penalty for annotations."""  # TODO: add more detail

    init_factors: float | Literal["random", "orthogonal", "pca"] = "random"
    """Initialization method for factors."""

    init_scale: float = 0.1
    """Initialization scale of Normal distribution for factors."""


@dataclass(kw_only=True)
class TrainingOptions(_Options):
    """Options for training."""

    device: str | torch.device = "cuda"
    """Device to run training on."""

    batch_size: int = 0
    """Batch size."""

    max_epochs: int = 10_000
    """Maximum number of training epochs."""

    n_particles: int = 1
    """Number of particles for ELBO estimation."""

    lr: float = 0.001
    """Learning rate."""

    early_stopper_patience: int = 100
    """Number of steps without relevant improvement to stop training."""

    save_path: str | None = None
    """Path to save model."""

    mofa_compat: MOFACompatOption = False
    """Save model in MOFA2 compatible format. If `True` or `"full"`, will include the data in the file. This
    can result in very large files. `"modelonly"` will save only the trained model."""

    seed: int | None = None
    """Seed for the pseudorandom number generator."""

    num_workers: int = 0
    """Number of data loader workers."""

    pin_memory: bool = False
    """Whether to use pinned memory in the data loader."""

    def __post_init__(self):
        super().__post_init__()
        self.device = torch.device(self.device)


@dataclass(kw_only=True)
class SmoothOptions(_Options):
    """Options for Gaussian processes."""

    n_inducing: int = 100
    """Number of inducing points."""

    kernel: Literal["RBF", "Matern"] = "RBF"
    """Kernel function to use."""

    mefisto_kernel: bool = True
    """Whether to use the MEFISTO group covariance kernel or treat groups independently."""

    independent_lengthscales: bool = False
    """Whether to use a separate lengthscale per covariate dimension."""

    group_covar_rank: int = 1
    """Rank of the group correlation matrix. Only relevant if `mefisto_kernel=True`."""

    warp_groups: list[str] = field(default_factory=list)
    """List of groups to apply dynamic time warping to."""

    warp_interval: int = 20
    """Apply dynamic time warping every `warp_interval` epochs."""

    warp_open_begin: bool = True
    """Perform open-ended alignment."""

    warp_open_end: bool = True
    """Perform open-ended alignment."""

    warp_reference_group: str | None = None
    """Reference group to align the others to. Defaults to the first group of `warp_groups`."""

    def __post_init__(self):
        super().__post_init__()
        if isinstance(self.warp_groups, str):
            self.warp_groups = [self.warp_groups]
        else:
            self.warp_groups = list(self.warp_groups)  # in case the user passed a tuple here, we need a list for saving


class MOFAFLEX:
    """Fit the model using the provided data.

    Args:
        data: can be any of:

            - MuData object
            - Nested dict with group names as keys, view names as subkeys and AnnData objects as values
              (incompatible with :class:`TrainingOptions` `.group_by`)

        *args: Options for training.
    """

    def __init__(self, data: MuData | dict[str, dict[str, AnnData]], *args: _Options):
        self._preprocess_options(*args)
        data = self._make_dataset(data)
        self._adjust_options(data)

        if self._data_opts.plot_data_overview:
            pl.overview(data).show()

        self._setup_likelihoods(data)
        preprocessor = self._make_preprocessor(data)

        # this needs to be after preprocessor, since preprocessor may filter out features with zero variance
        self._setup_annotations(data)
        self._setup_guiding_vars(data)

        self._metadata = data.get_obs()
        self._view_names = data.view_names
        self._group_names = data.group_names
        self._sample_names = data.sample_names
        self._feature_names = data.feature_names

        self._fit(data, preprocessor)

    def _make_dataset(self, data: MuData | dict[str, dict[str, AnnData]]) -> MofaFlexDataset:
        return MofaFlexDataset(
            data, group_by=self._data_opts.group_by, use_obs=self._data_opts.use_obs, use_var=self._data_opts.use_var
        )

    def _make_preprocessor(self, data: MofaFlexDataset) -> preprocessing.MofaFlexPreprocessor:
        preprocessor = preprocessing.MofaFlexPreprocessor(
            dataset=data,
            likelihoods=self._model_opts.likelihoods,
            nonnegative_weights=self._model_opts.nonnegative_weights,
            nonnegative_factors=self._model_opts.nonnegative_factors,
            scale_per_group=self._data_opts.scale_per_group,
            remove_constant_features=self._data_opts.remove_constant_features,
            state=getattr(self, "_preprocessor_state", None),
        )
        data.preprocessor = preprocessor
        return preprocessor

    def _mofaflexdataset(self, data: MuData | dict[str, dict[str, AnnData]]) -> MofaFlexDataset:
        data = self._make_dataset(data)
        self._make_preprocessor(data)
        return data

    @property
    def n_guided_factors(self) -> int:
        """Number of guided factors."""
        return self._n_guiding_vars

    @property
    def group_names(self) -> npt.NDArray[str]:
        """Group names."""
        return self._group_names

    @property
    def n_groups(self) -> int:
        """Number of groups."""
        return len(self.group_names)

    @property
    def view_names(self) -> npt.NDArray[str]:
        """View names."""
        return self._view_names

    @property
    def n_views(self) -> int:
        """Number of views."""
        return len(self.view_names)

    @property
    def feature_names(self) -> dict[str, npt.NDArray[str]]:
        """Feature names for each view."""
        return self._feature_names

    @property
    def n_features(self) -> dict[str, int]:
        """Number of features in each view."""
        return {k: len(v) for k, v in self.feature_names.items()}

    @property
    def n_features_total(self) -> int:
        """Total number of features."""
        return sum(self.n_features.values())

    @property
    def sample_names(self) -> dict[str, npt.NDArray[str]]:
        """Sample names for each group."""
        return self._sample_names

    @property
    def n_samples(self) -> dict[str, int]:
        """Number of samples in each group."""
        return {k: len(v) for k, v in self.sample_names.items()}

    @property
    def n_samples_total(self) -> int:
        """Total number of samples."""
        return sum(self.n_samples.values())

    @property
    def n_factors(self):
        """Total number of factors."""
        return self._model_opts.n_factors

    @property
    def n_dense_factors(self) -> int:
        """Number of dense (uninformed) factors."""
        return self._n_dense_factors

    @property
    def n_informed_factors(self) -> int:
        """Number of informed factors."""
        return self._n_informed_factors

    @property
    def factor_order(self) -> npt.NDArray[int]:
        """Ordering of factors by explained variance (highest to lowest)."""
        return self._factor_order

    @factor_order.setter
    def factor_order(self, value: npt.ArrayLike):
        order = np.asarray(value, dtype=int)
        if order.ndim != 1:
            raise ValueError(f"The ordering must have 1 dimension, but got {order.ndim}.")
        if order.size != self.n_factors:
            raise ValueError(f"The ordering must have {self.n_factors} items, but got {order.size}.")
        if order.min() != 0 or order.max() != self.n_factors - 1 or np.unique(order).size != order.size:
            raise ValueError(f"The ordering must contain all integers in [0, {self.n_factors}).")
        self._factor_order = order

    @property
    def factor_names(self) -> npt.NDArray[str | np.str_]:
        """Factor names."""
        return self._factor_names

    @property
    def warped_covariates(self) -> dict[str, npt.NDArray[np.float32]] | None:
        """Time-warped covariates for each group, if using a GP prior and dynamic time warping was enabled."""
        return self._covariates if hasattr(self, "_orig_covariates") else None

    @property
    def covariates(self) -> dict[str, npt.NDArray[np.float32]]:
        """Covariates for each group, if using a GP prior."""
        return self._orig_covariates if hasattr(self, "_orig_covariates") else self._covariates

    @property
    def covariates_names(self) -> dict[str, str | npt.NDArray[str | np.str_]]:
        """Covariate names for each group where they could be inferred from the input."""
        return self._covariates_names

    @property
    def gp_lengthscale(self) -> npt.NDArray[np.float32] | None:
        """Inferred lengthscales for each factor, if using a GP prior."""
        return self._gp.lengthscale.detach().cpu().numpy() if self._gp is not None else None

    @property
    def gp_scale(self) -> npt.NDArray[np.float32] | None:
        """Inferred variance scales (smoothness) for each factor, if using a GP prior."""
        return self._gp.outputscale.detach().cpu().numpy() if self._gp is not None else None

    @property
    def gp_group_correlation(self) -> npt.NDArray[np.float32]:
        """Between-group correlation for each factor, if using a GP prior."""
        return self._gp.group_corr.detach().cpu().numpy() if self._gp is not None else None

    @property
    def training_loss(self) -> npt.NDArray[np.float32]:
        """Total loss (negative ELBO) for each training epoch."""
        return self._train_loss_elbo

    def _setup_likelihoods(self, data):
        if (
            not isinstance(self._model_opts.likelihoods, dict | str | None)
            or isinstance(self._model_opts.likelihoods, str)
            and self._model_opts.likelihoods not in get_args(LikelihoodType)
            or isinstance(self._model_opts.likelihoods, dict)
            and not all(val in get_args(LikelihoodType) for val in self._model_opts.likelihoods.values())
        ):
            raise ValueError("Likelihoods must be a dictionary or a string containing a valid likelihood name.")

        if self._model_opts.likelihoods is None:
            self._model_opts.likelihoods = data.apply(Likelihood.infer, by_group=False)
            msg = []
            for view_name, likelihood in self._model_opts.likelihoods.items():
                msg.append(f"{view_name}: {likelihood}")
            _logger.info("No likelihoods provided. Using inferred likelihoods: " + "; ".join(msg))
        else:
            if isinstance(self._model_opts.likelihoods, str):
                self._model_opts.likelihoods = dict.fromkeys(data.view_names, self._model_opts.likelihoods)

            self._model_opts.likelihoods = {
                view: Likelihood.get(likelihood) for view, likelihood in self._model_opts.likelihoods.items()
            }

            data.apply(
                lambda *args, likelihood, **kwargs: likelihood.validate(*args, **kwargs),
                view_kwargs={"likelihood": self._model_opts.likelihoods},
                by_group=False,
            )

    def _setup_annotations(self, data):
        annotations = None
        if self._data_opts.annotations_varm_key is not None:
            annotations, annotations_names = data.get_annotations(self._data_opts.annotations_varm_key)

        informed = annotations is not None and len(annotations) > 0
        valid_n_factors = self._model_opts.n_factors is not None and self._model_opts.n_factors > 0

        n_dense_factors = 0
        n_informed_factors = 0
        factor_names = []

        if informed:
            ignored_views = []
            for vn in data.view_names:
                if vn in annotations and (prior := self._model_opts.weight_prior[vn]) != "Horseshoe":
                    ignored_views.append(vn)
                    _logger.warning(
                        f"Horseshoe prior required for annotations, but got {prior} for view {vn}. Annotations will be ignored."
                    )
            if len(ignored_views) == data.view_names.size:
                informed = False
                n_informed_factors = 0

        if not informed and not valid_n_factors:
            raise ValueError(
                "Invalid latent configuration, "
                "please provide either a collection of prior masks, "
                "or set `n_factors` to a positive integer."
            )

        if self._model_opts.n_factors is not None:
            n_dense_factors = self._model_opts.n_factors
            factor_names += [f"Factor {k + 1}" for k in range(n_dense_factors)]

        prior_masks = {}

        if informed:
            # TODO: annotations need to be processed if not aligned or full
            n_informed_factors = annotations[data.view_names[0]].shape[0]
            if data.view_names[0] in annotations_names:
                factor_names += annotations_names[data.view_names[0]].to_list()
            else:
                factor_names += [
                    f"Factor {k + 1}" for k in range(n_dense_factors, n_dense_factors + n_informed_factors)
                ]

            prior_masks = {vn: vm.astype(np.bool_) for vn, vm in annotations.items()}
            # add dense factors if necessary
            n_guiding_vars = len(self._data_opts.guiding_vars_obs_keys) if self._data_opts.guiding_vars_obs_keys else 0
            if n_dense_factors + n_guiding_vars > 0:
                prior_masks = {
<<<<<<< HEAD
                    vn: np.concatenate(
                        (np.ones((n_dense_factors + n_guiding_vars, data.n_features[vn]), dtype=np.bool), vm), axis=0
                    )
=======
                    vn: np.concatenate((np.ones((n_dense_factors, data.n_features[vn]), dtype=np.bool_), vm), axis=0)
>>>>>>> 3d71ab9a
                    for vn, vm in annotations.items()
                }

        self._n_dense_factors = n_dense_factors
        self._n_informed_factors = n_informed_factors
        self._model_opts.n_factors = n_dense_factors + n_informed_factors

        self._factor_names = np.asarray(factor_names)
        self._factor_order = np.arange(self._model_opts.n_factors)

        # storing prior_masks as full annotations instead of partial annotations
        self._annotations = prior_masks

    def _setup_gp(self, covariates=None, full_setup=True):
        gp_group_names = [g for g in self.group_names if self._model_opts.factor_prior[g] == "GP"]

        gp_warp_groups_order = None
        if len(gp_group_names):
            if full_setup:
                if len(self._gp_opts.warp_groups) > 1:
                    if not set(self._gp_opts.warp_groups) <= set(gp_group_names):
                        raise ValueError(
                            "The set of groups with dynamic time warping must be a subset of groups with a GP factor prior."
                        )
                    gp_warp_groups_order = {}
                    for g in self._gp_opts.warp_groups:
                        ccov = covariates[g].squeeze()
                        if ccov.ndim > 1:
                            raise ValueError(
                                f"Warping can only be performed with 1D covariates, but the covariate for group {g} has {ccov.ndim} dimensions."
                            )
                        gp_warp_groups_order[g] = ccov.argsort()
                    self._orig_covariates = {g: c.copy() for g, c in covariates.items()}

                    if self._gp_opts.warp_reference_group is None:
                        self._gp_opts.warp_reference_group = self._gp_opts.warp_groups[0]
                elif len(self._gp_opts.warp_groups) == 1:
                    _logger.warning("Need at least 2 groups for warping, but only one was given. Ignoring warping.")
                    self._gp_opts.warp_groups = []
            else:
                covariates = self._covariates

            self._gp = gp.GP(
                n_inducing=self._gp_opts.n_inducing,
                covariates=(covariates[g] for g in gp_group_names),
                n_factors=self._model_opts.n_factors,
                n_groups=len(gp_group_names),
                kernel=self._gp_opts.kernel,
                independent_lengthscales=self._gp_opts.independent_lengthscales,
                rank=self._gp_opts.group_covar_rank,
                use_mefisto_kernel=self._gp_opts.mefisto_kernel,
            ).to(self._train_opts.device)
            self._gp_group_names = gp_group_names
        else:
            self._gp = None
            self._gp_group_names = None
        return gp_warp_groups_order

    def _setup_guiding_vars(self, guiding_vars):
        self._guiding_vars_names = (
            list(self._data_opts.guiding_vars_obs_keys.keys()) if self._data_opts.guiding_vars_obs_keys else []
        )
        self._n_guiding_vars = len(self._guiding_vars_names)
        self._guiding_vars_factors = {}
        self._guiding_vars_n_categories = {}
        if self._n_guiding_vars == 0:
            return

        # update global number of factors
        self._model_opts.n_factors = self._model_opts.n_factors + self._n_guiding_vars

        # update global factor names (dense factors + guiding vars + informed factors)
        self._factor_names = np.concatenate(
            [
                self._factor_names[: self.n_dense_factors],
                self._guiding_vars_names,
                self._factor_names[self.n_dense_factors + self._n_guiding_vars - 1 :],
            ]
        )

        # create mapping from guiding var names to factor indices
        for i, guiding_var_name in enumerate(self._guiding_vars_names):
            self._guiding_vars_factors[guiding_var_name] = self._n_informed_factors + i

        # get unique categories for each guiding variable

        for guiding_var_name, guiding_var_likelihood in self._model_opts.guiding_vars_likelihoods.items():
            if guiding_var_likelihood == "Categorical":
                guiding_var_categories = []
                # find number of unique categories across groups
                for group_name in self.group_names:
                    guiding_var_categories.append(
                        np.unique(guiding_vars.datasets[guiding_var_name].covariates[group_name])
                    )
                self._guiding_vars_n_categories[guiding_var_name] = len(
                    np.unique(np.concatenate(guiding_var_categories))
                )
            else:
                # if not categorical, set to default
                self._guiding_vars_n_categories[guiding_var_name] = 1

    def _setup_svi(self, prior_scales, init_tensor, covariates, guiding_vars, feature_means, sample_means):
        gp_warp_groups_order = self._setup_gp(covariates=covariates)

        generative = Generative(
            n_samples=self.n_samples,
            n_features=self.n_features,
            n_factors=self._model_opts.n_factors,
            likelihoods=self._model_opts.likelihoods,
            guiding_vars_names=self._guiding_vars_names,
            guiding_vars_weight_priors=self._model_opts.guiding_vars_weight_priors,
            guiding_vars_likelihoods=self._model_opts.guiding_vars_likelihoods,
            guiding_vars_n_categories=self._guiding_vars_n_categories,
            guiding_vars_obs_keys=self._data_opts.guiding_vars_obs_keys,
            guiding_vars_factors=self._guiding_vars_factors,
            prior_scales=prior_scales,
            factor_prior=self._model_opts.factor_prior,
            weight_prior=self._model_opts.weight_prior,
            nonnegative_factors=self._model_opts.nonnegative_factors,
            nonnegative_weights=self._model_opts.nonnegative_weights,
            gp=self._gp,
            gp_group_names=self._gp_group_names,
            feature_means=feature_means,
            sample_means=sample_means,
        ).to(self._train_opts.device)

        variational = Variational(generative, init_tensor).to(self._train_opts.device)

        n_iterations = int(self._train_opts.max_epochs * (self.n_samples_total // self._train_opts.batch_size))
        gamma = 0.1
        lrd = gamma ** (1 / n_iterations)

        optimizer = ClippedAdam(variational.get_lr_func(self._train_opts.lr, lrd=lrd))

        svi = SVI(
            model=pyro.poutine.scale(generative, scale=1.0 / self.n_samples_total),
            guide=pyro.poutine.scale(variational, scale=1.0 / self.n_samples_total),
            optim=optimizer,
            loss=TraceMeanField_ELBO(
                retain_graph=True, num_particles=self._train_opts.n_particles, vectorize_particles=True
            ),
        )

        return svi, variational, gp_warp_groups_order

    def _post_fit(self, data, preprocessor, covariates, guiding_vars, variational, train_loss_elbo):
        self._weights = variational.get_weights()
        self._factors = variational.get_factors()
        self._dispersions = variational.get_dispersion()
        self._sparse_factors_probabilities = variational.get_sparse_factor_probabilities()
        self._sparse_weights_probabilities = variational.get_sparse_weight_probabilities()
        self._sparse_factors_precisions = variational.get_sparse_factor_precisions()
        self._sparse_weights_precisions = variational.get_sparse_weight_precisions()
        self._covariates, self._covariates_names = (covariates.covariates, covariates.covariates_names)
        self._gps = self._get_gps(self._covariates)
        self._train_loss_elbo = np.asarray(train_loss_elbo)

        self._df_r2_full, self._df_r2_factors, self._factor_order = self._sort_factors(
            data,
            weights=self.get_weights(return_type="numpy", moment="mean", sparse_type="mix", ordered=False),
            factors=self.get_factors(return_type="numpy", moment="mean", sparse_type="mix", ordered=False),
        )

        self._preprocessor_state = preprocessor.state_dict()

        if len(self._annotations) > 0:
            self._pcgse = pcgse_test(
                data,
                self._model_opts.nonnegative_weights,
                self.get_annotations("pandas"),
                self.get_weights("pandas"),
                min_size=1,
                subsample=1000,
            )
        else:
            self._pcgse = None

        if self._train_opts.save_path is not False:
            if self._train_opts.save_path is None:
                self._train_opts.save_path = f"mofaflex_{time.strftime('%Y%m%d_%H%M%S')}.h5"
            _logger.info(f"Saving results to {self._train_opts.save_path}...")
            Path(self._train_opts.save_path).parent.mkdir(parents=True, exist_ok=True)
            self._save(self._train_opts.save_path, self._train_opts.mofa_compat, data, preprocessor.feature_means)

    @staticmethod
    def _init_factor_group(adata, group_name, view_name, impute_missings, initializer):
        arr = adata.X
        if issparse(arr):
            havenan = np.isnan(arr.data).any()
        else:
            xp = array_namespace(arr)
            havenan = xp.isnan(arr).any()
        if havenan:
            if impute_missings:
                from sklearn.impute import SimpleImputer

                imp = SimpleImputer(missing_values=np.nan, strategy="mean")
                arr = imp.fit_transform(arr)
            else:
                raise ValueError("Data has missing values. Please impute missings or set `impute_missings=True`.")
        return initializer.fit_transform(arr)

    def _initialize_factors(self, data, impute_missings=True):
        init_tensor = defaultdict(dict)
        _logger.info(f"Initializing factors using `{self._model_opts.init_factors}` method...")

        with self._train_opts.device:
            if not isinstance(self._model_opts.init_factors, str):
                for group_name, n in self.n_samples.items():
                    init_tensor[group_name]["loc"] = (
                        (torch.ones(size=(n, self._model_opts.n_factors)) * self._model_opts.init_factors)
                        .T.unsqueeze(-2)
                        .float()
                    )
                    init_tensor[group_name]["scale"] = (
                        (torch.ones(size=(n, self._model_opts.n_factors)) * self._model_opts.init_scale)
                        .T.unsqueeze(-2)
                        .float()
                    )
                return init_tensor
            match self._model_opts.init_factors:
                case "random":
                    for group_name, n in self.n_samples.items():
                        init_tensor[group_name]["loc"] = torch.rand(size=(n, self._model_opts.n_factors))
                case "orthogonal":
                    for group_name, n in self.n_samples.items():
                        # Compute PCA of random vectors
                        pca = PCA(n_components=self._model_opts.n_factors, whiten=True)
                        pca.fit(stats.norm.rvs(loc=0, scale=1, size=(n, self._model_opts.n_factors)).T)
                        init_tensor[group_name]["loc"] = torch.as_tensor(pca.components_.T)
                case "pca" | "nmf" as init:
                    if init == "pca":
                        initializer = PCA(n_components=self._model_opts.n_factors, whiten=True)
                    elif init == "nmf":
                        initializer = NMF(n_components=self._model_opts.n_factors, max_iter=1000)

                    inits = data.apply(
                        self._init_factor_group, by_view=False, impute_missings=impute_missings, initializer=initializer
                    )
                    for group_name, init in inits.items():
                        init_tensor[group_name]["loc"] = torch.as_tensor(init)
                case _:
                    raise ValueError(
                        f"Initialization method `{self._model_opts.init_factors}` not found. Please choose from `random`, `orthogonal`, `PCA`, or `NMF`."
                    )

            for group_name, n in self.n_samples.items():
                # scale factor values from -1 to 1 (per factor)
                q = init_tensor[group_name]["loc"]

                if q.shape[0] > 1:  # min and max are not defined for dimensions of size 1
                    q = (
                        2.0
                        * (q - torch.min(q, dim=0).values)
                        / (torch.max(q, dim=0).values - torch.min(q, dim=0).values)
                        - 1
                    )
                else:
                    q = 2.0 * (q - torch.min(q)) / (torch.max(q) - torch.min(q)) - 1

                # Add artifical dimension at dimension -2 for broadcasting
                init_tensor[group_name]["loc"] = q.T.unsqueeze(-2).float()
                init_tensor[group_name]["scale"] = (
                    self._model_opts.init_scale
                    * torch.ones(size=(n, self._model_opts.n_factors)).T.unsqueeze(-2).float()
                )

        return init_tensor

    def _preprocess_options(self, *args: _Options):
        self._data_opts = DataOptions()
        self._model_opts = ModelOptions()
        self._train_opts = TrainingOptions()
        self._gp_opts = SmoothOptions()

        for arg in args:
            match arg:
                case DataOptions():
                    self._data_opts |= arg
                case ModelOptions():
                    self._model_opts |= arg
                case TrainingOptions():
                    self._train_opts |= arg
                case SmoothOptions():
                    self._gp_opts |= arg

        if self._train_opts.seed is not None:
            try:
                self._train_opts.seed = int(self._train_opts.seed)
            except ValueError:
                _logger.warning(f"Could not convert `{self._train_opts.seed}` to integer.")
                self._train_opts.seed = None

        if self._train_opts.seed is None:
            self._train_opts.seed = int(time.strftime("%y%m%d%H%M"))

    def _adjust_options(self, data: dict[dict[AnnData]]):
        # convert input arguments to dictionaries if necessary
        guiding_vars_names = (
            self._data_opts.guiding_vars_obs_keys.keys() if self._data_opts.guiding_vars_obs_keys else []
        )
        for guiding_var_name in guiding_vars_names:
            if isinstance(self._data_opts.guiding_vars_obs_keys[guiding_var_name], str):
                self._data_opts.guiding_vars_obs_keys[guiding_var_name] = dict.fromkeys(
                    data.group_names, self._data_opts.guiding_vars_obs_keys[guiding_var_name]
                )

        for opt_name, keys in zip(
            (
                "weight_prior",
                "factor_prior",
                "nonnegative_weights",
                "nonnegative_factors",
                "guiding_vars_weight_priors",
                "guiding_vars_likelihoods",
            ),
            (
                data.view_names,
                data.group_names,
                data.view_names,
                data.group_names,
                guiding_vars_names,
                guiding_vars_names,
            ),
            strict=True,
        ):
            val = getattr(self._model_opts, opt_name)
            if not isinstance(val, dict):
                setattr(self._model_opts, opt_name, dict.fromkeys(keys, val))

        for opt_name, keys in zip(
            ("covariates_obs_key", "covariates_obsm_key", "annotations_varm_key"),
            (data.group_names, data.group_names, data.view_names),
            strict=True,
        ):
            val = getattr(self._data_opts, opt_name)
            if isinstance(val, str):
                setattr(self._data_opts, opt_name, dict.fromkeys(keys, val))

        self._train_opts.device = self._setup_device(self._train_opts.device)
        if self._train_opts.batch_size is None or not (0 < self._train_opts.batch_size <= data.n_samples_total):
            self._train_opts.batch_size = data.n_samples_total

    def _fit(self, data, preprocessor):
        pyro.set_rng_seed(self._train_opts.seed)

        # informed factors
        prior_scales = None
        if self.n_informed_factors > 0:
            prior_scales = {
                vn: np.clip(
                    self._annotations.get(
                        vn, np.broadcast_to(0, (self.n_dense_factors + self.n_informed_factors, self.n_features[vn]))
                    ).astype(np.float32)
                    + self._model_opts.prior_penalty,
                    1e-8,
                    1.0,
                )
                for vn in self.view_names
            }
            if self._n_dense_factors > 0:
                dense_scale = 1.0
                for scale in prior_scales.values():
                    scale[: self._n_dense_factors, :] = dense_scale

        # guided factors
        guiding_vars = GuidingVarsDataset(data, self._data_opts.guiding_vars_obs_keys)
        covariates = CovariatesDataset(data, self._data_opts.covariates_obs_key, self._data_opts.covariates_obsm_key)

        init_tensor = self._initialize_factors(data)

        svi, variational, gp_warp_groups_order = self._setup_svi(
            prior_scales,
            init_tensor,
            covariates.covariates,
            guiding_vars,
            preprocessor.feature_means,
            preprocessor.sample_means,
        )

        # clean start
        pyro.enable_validation(True)
        pyro.clear_param_store()

        # Train
        singlebatch = self._train_opts.batch_size >= max(self.n_samples.values())
        collate_fn_map = {
            torch.Tensor: lambda x, **kwargs: x[0].to(self._train_opts.device, non_blocking=True),
            slice: lambda x, **kwargs: x[0],
        }
        dataset = StackDataset(data=data, covariates=covariates, guiding_vars=guiding_vars)
        if singlebatch:
            batch = collate(
                (default_convert(dataset.__getitems__(sample_all_data_as_one_batch(data))),),
                collate_fn_map=collate_fn_map,
            )
        else:
            loader = DataLoader(
                dataset,
                batch_sampler=MofaFlexBatchSampler(
                    data.n_samples, self._train_opts.batch_size, False, generator=torch.default_generator
                ),
                collate_fn=default_convert,
                num_workers=self._train_opts.num_workers,
                pin_memory=self._train_opts.pin_memory,
                persistent_workers=self._train_opts.num_workers > 0,
            )

        train_loss_elbo = []
        earlystopper = EarlyStopper(
            mode="min", min_delta=0.1, patience=self._train_opts.early_stopper_patience, percentage=True
        )
        with tqdm(range(self._train_opts.max_epochs), unit="epochs", dynamic_ncols=True) as t:
            for i in t:
                epoch_loss = 0
                if singlebatch:
                    with self._train_opts.device:
                        epoch_loss += svi.step(
                            **batch["data"], covariates=batch["covariates"], guiding_vars=batch["guiding_vars"]
                        )
                else:
                    for batch in loader:
                        batch = collate((batch,), collate_fn_map=collate_fn_map)
                        with self._train_opts.device:
                            epoch_loss += svi.step(
                                **batch["data"], covariates=batch["covariates"], guiding_vars=batch["guiding_vars"]
                            )
                train_loss_elbo.append(epoch_loss)
                if (
                    self._gp is not None
                    and len(self._gp_opts.warp_groups)
                    and i > 0
                    and not i % self._gp_opts.warp_interval
                ):
                    self._warp_covariates(covariates, variational, gp_warp_groups_order)

                t.set_postfix({"Loss": epoch_loss}, refresh=False)

                if earlystopper.step(epoch_loss):
                    _logger.info(f"Training converged after {i} epochs.")
                    break
        if isinstance(t, tqdm_notebook):  # https://github.com/tqdm/tqdm/issues/1659
            t.container.children[1].bar_style = "success"

        self._post_fit(data, preprocessor, covariates, guiding_vars, variational, train_loss_elbo)

    def _warp_covariates(self, covariates, variational, warp_groups_order):
        factormeans = variational.get_factors().mean
        refgroup = self._gp_opts.warp_reference_group
        reffactormeans = factormeans[refgroup].mean(axis=0)
        refidx = warp_groups_order[refgroup]
        for g in self._gp_opts.warp_groups[1:]:
            idx = warp_groups_order[g]
            alignment = dtw(
                reffactormeans[refidx],
                factormeans[g][:, idx].mean(axis=0),
                open_begin=self._gp_opts.warp_open_begin,
                open_end=self._gp_opts.warp_open_end,
                step_pattern="asymmetric",
            )
            covariates.covariates[g] = self._orig_covariates[g].copy()
            covariates.covariates[g][idx[alignment.index2], 0] = self._orig_covariates[refgroup][
                refidx[alignment.index1], 0
            ]
        self._gp.update_inducing_points(covariates.covariates.values())

    def _sort_factors(self, data, weights, factors, subsample=1000):
        # Loop over all groups
        dfs_factors, dfs_full = {}, {}

        def r2_wrapper(view, group_name, view_name):
            if subsample is not None and subsample > 0 and subsample < view.n_obs:
                sample_idx = np.random.choice(view.n_obs, subsample, replace=False)
            else:
                sample_idx = slice(None)
            cdata = data.preprocessor(view.X[sample_idx, :], slice(None), slice(None), group_name, view_name)[0]
            if issparse(cdata):
                cdata = cdata.toarray()

            dispersions = self._dispersions.mean.get(view_name)
            if dispersions is not None:
                dispersions = align_global_array_to_local(dispersions, group_name, view_name, align_to="features")  # noqa F821
            try:
                return self._model_opts.likelihoods[view_name].r2(
                    view_name,
                    y_true=cdata,
                    factors=align_global_array_to_local(  # noqa F821
                        factors[group_name], group_name, view_name, align_to="samples", axis=0
                    )[sample_idx, :],
                    weights=align_global_array_to_local(  # noqa F821
                        weights[view_name], group_name, view_name, align_to="features", axis=1
                    ),
                    dispersions=dispersions,
                    sample_means=align_global_array_to_local(  # noqa F821
                        data.preprocessor.sample_means[group_name][view_name],
                        group_name,
                        view_name,
                        align_to="samples",
                        axis=0,
                    )[sample_idx],
                )
            except NotImplementedError:
                _logger.warning(
                    f"R2 calculation for {self._model_opts.likelihoods[view_name]} likelihood has not yet been implemented. Skipping view {view_name} for group {group_name}."
                )

        r2s = data.apply(r2_wrapper)
        for group_name, group_r2 in r2s.items():
            group_r2_factors, group_r2_full = {}, {}
            for view_name, view_r2 in group_r2.items():
                group_r2_full[view_name], group_r2_factors[view_name] = view_r2
            if len(group_r2_factors) == 0:
                _logger.warning(f"No R2 values found for group {group_name}. Skipping...")
                continue
            dfs_factors[group_name] = pd.DataFrame(group_r2_factors)
            dfs_full[group_name] = pd.Series(group_r2_full)

        # sum the R2 values across all groups
        df_concat = pd.concat(dfs_factors.values())
        df_sum = df_concat.groupby(df_concat.index).sum()
        dfs_full = pd.DataFrame(dfs_full)

        try:
            # sort factors according to mean R2 across all views
            sorted_r2_means = df_sum.mean(axis=1).sort_values(ascending=False)
            factor_order = sorted_r2_means.index.to_numpy()
        except NameError:
            _logger.warning("Sorting factors failed. Using default order.")
            factor_order = np.array(list(range(self.model_opts.n_factors)))

        return dfs_full, dfs_factors, factor_order

    def _get_component(self, component, return_type="pandas"):
        match return_type:
            case "numpy":
                return {k: v.to_numpy() for k, v in component.items()}
            case "pandas":
                return component
            case "torch":
                return {k: torch.tensor(v.values, dtype=torch.float).clone().detach() for k, v in component.items()}
            case "anndata":
                return {k: AnnData(v) for k, v in component.items()}

    def _get_sparse(self, what, moment, sparse_type):
        ret = {}
        probs = getattr(self, f"_sparse_{what}_probabilities")
        vals = getattr(self, "_" + what)
        precs = getattr(self, f"_sparse_{what}_precisions")
        for name, cvals in getattr(vals, moment).items():
            if name in probs:
                if sparse_type == "mix":
                    if moment == "mean":
                        cvals = cvals * probs[name]
                    else:
                        p = probs[name]
                        a = precs.mean[name][:, None]
                        cvals = np.sqrt(vals.mean[name] ** 2 * p * (1 - p) + p * cvals**2 + (1 - p) / a**2)
                elif sparse_type == "thresh":
                    if moment == "mean":
                        cvals = cvals * (vals[name].mean >= 0.5)
                    else:
                        cvals = 1 / precs.mean[name]
            ret[name] = cvals
        return ret

    def get_factors(
        self,
        return_type: Literal["pandas", "anndata", "numpy"] = "pandas",
        moment: Literal["mean", "std"] = "mean",
        sparse_type: Literal["raw", "mix", "thresh"] = "mix",
        ordered: bool = False,
    ) -> _ResultsTypeDF:
        """Get the factor matrices Z for each group.

        Args:
             return_type: Format of the returned object.
             moment: Which moment of the posterior distribution to return.
             sparse_type: How to handle sparsity when using the spike and slab prior.

                 - raw: Do nothing, return inferred values for all entries.
                 - mix: Return the corresponding moment of a mixture distribution of two
                   Normal distributions: One centered at 0 and the other centered at the
                   inferred non-sparse value. The mixture is weighted by the inferred
                   sparsity probability. This is what MOFA does.
                 - thresh: Set all values with a sparsity probablity > 0.5 to 0.

             ordered: Whether to return the factors ordered by explained variance (highest to lowest).
        """
        factors = {
            group_name: pd.DataFrame(
                group_factors.T, index=self.sample_names[group_name], columns=self.factor_names
            ).iloc[:, self.factor_order if ordered else slice(None)]
            for group_name, group_factors in self._get_sparse("factors", moment, sparse_type).items()
        }
        factors = self._get_component(factors, return_type)

        if return_type == "anndata":
            for group_name, group_adata in factors.items():
                group_adata.obs = pd.concat(self._metadata[group_name].values(), axis=1)
                group_adata.obs = group_adata.obs.loc[:, ~group_adata.obs.columns.duplicated()]

        return factors

    def get_r2(self, total: bool = False, ordered: bool = False) -> pd.DataFrame | dict[str, pd.DataFrame]:
        """Get the fraction of explained variance for each view and group.

        Args:
             total: If `True`, returns a DataFrame with fraction of explained variance for the full
                 model for each group (columns) and view (rows). Otherwise returns a dict with group
                 names as keys containing DataFrames with the fraction of explained variance for each
                 view (columns) and factor(rows).
             ordered: Whether to return the factors ordered by explained variance (highest to lowest).
                 Has no effect if `total == True`.
        """
        if total:
            return self._df_r2_full
        else:
            return {
                group_name: df.set_index(self.factor_names).iloc[self.factor_order if ordered else slice(None), :]
                for group_name, df in self._df_r2_factors.items()
            }

    def get_significant_factor_annotations(self) -> dict[str, pd.DataFrame] | None:
        """Get the results of significance testing of annotations against factors.

        The significance testing is an implementation of PCGSE :cite:p:`pmid26300978`. While
        originally intended to assign annotations to uninformed factors, here it is used
        as a diagnostic plot to find factors that are mismatched to their annotations.

        Returns:
            PCGSE results for each view or `None` if the model does not have prior annotations.
        """
        return self._pcgse

    def get_weights(
        self,
        return_type: Literal["pandas", "anndata", "numpy"] = "pandas",
        moment: Literal["mean", "std"] = "mean",
        sparse_type: Literal["raw", "mix", "thresh"] = "mix",
        ordered: bool = False,
    ) -> _ResultsTypeDF:
        """Get the weight matrices W for each view.

        Args:
             return_type: Format of the returned object.
             moment: Which moment of the posterior distribution to return.
             sparse_type: How to handle sparsity when using the spike and slab prior.

                 - raw: Do nothing, return inferred values for all entries.
                 - mix: Return the corresponding moment of a mixture distribution of two
                   Normal distributions: One centered at 0 and the other centered at the
                   inferred non-sparse value. The mixture is weighted by the inferred
                   sparsity probability. This is what MOFA does.
                 - thresh: Set all values with a sparsity probablity > 0.5 to 0.

             ordered: Whether to return the factors ordered by explained variance (highest to lowest).
        """
        weights = {
            view_name: pd.DataFrame(view_weights, index=self.factor_names, columns=self.feature_names[view_name]).iloc[
                self.factor_order if ordered else slice(None), :
            ]
            for view_name, view_weights in self._get_sparse("weights", moment, sparse_type).items()
        }

        return self._get_component(weights, return_type)

    def get_sparse_factor_probabilities(
        self, return_type: Literal["pandas", "anndata", "numpy"] = "pandas", ordered: bool = False
    ) -> _ResultsTypeDF:
        """Get the probabilties that a factor value is non-sparse for each group with a spike and slab factor prior.

        Args:
             return_type: Format of the returned object.
             ordered: Whether to return the factors ordered by explained variance (highest to lowest).
        """
        probs = {
            group_name: pd.DataFrame(group_prob.T, index=self.sample_names[group_name], columns=self.factor_names).iloc[
                :, self.factor_order if ordered else slice(None)
            ]
            for group_name, group_prob in self._sparse_factors_probabilities.items()
        }
        return self._get_component(probs, return_type)

    def get_sparse_weight_probabilities(
        self, return_type: Literal["pandas", "anndata", "numpy"] = "pandas", ordered: bool = False
    ) -> _ResultsTypeDF:
        """Get the probabilties that a weight value is non-sparse for each view with a spike and slab view prior.

        Args:
             return_type: Format of the returned object.
             ordered: Whether to return the factors ordered by explained variance (highest to lowest).
        """
        probs = {
            view_name: pd.DataFrame(view_prob, index=self.factor_names, columns=self.feature_names[view_name]).iloc[
                self.factor_order if ordered else slice(None), :
            ]
            for view_name, view_prob in self._sparse_weights_probabilities.items()
        }
        return self._get_component(probs, return_type)

    def get_dispersion(
        self, return_type: Literal["pandas", "anndata", "numpy"] = "pandas", moment: Literal["mean", "std"] = "mean"
    ) -> _ResultsTypeSeries:
        """Get the dispersion vectors for each view.

        Args:
             return_type: Format of the returned object.
             moment: Which moment of the posterior distribution to return.
        """
        dispersion = {
            view_name: pd.Series(view_dispersion, index=self.feature_names[view_name])
            for view_name, view_dispersion in getattr(self._dispersions, moment).items()
        }

        return self._get_component(dispersion, return_type)

    def get_gps(
        self,
        return_type: Literal["pandas", "anndata", "numpy"] = "pandas",
        moment: Literal["mean", "std"] = "mean",
        x: dict[str, np.ndarray | torch.Tensor] | None = None,
        batch_size: int | None = None,
        ordered: bool = False,
    ) -> _ResultsTypeDF:
        """Get all latent functions.

        Args:
             return_type: Format of the returned object.
             moment: Which moment of the posterior distribution to return.
             x: Covariate values for each group. If `None`, will return latent function values at
                 covariate coordinates used for training.
             batch_size: Minibatch size. Only has an effect if `x` is not `None`. Defaults to the
                 minibatch size used for training.
             ordered: Whether to return the factors ordered by explained variance (highest to lowest).
        """
        gps = getattr(self._gps if x is None else self._get_gps(x, batch_size), moment)
        gps = {
            group_name: pd.DataFrame(
                group_f[self.factor_order if ordered else slice(None), :].T, columns=self.factor_names
            )
            for group_name, group_f in gps.items()
        }

        if x is None:
            for gname, df in gps.items():
                df.set_index(np.asarray(self.sample_names[gname]), inplace=True)

        return self._get_component(gps, return_type)

    def _get_gps(self, x: dict[str, np.ndarray | torch.Tensor], batch_size: int | None = None):
        if batch_size is None:
            batch_size = self._train_opts.batch_size
        gps = MeanStd({}, {})
        if self._gp is not None:
            with (
                torch.inference_mode(),
                self._train_opts.device,
            ):  # FIXME: allow user to run this in a `with device` context?
                for group_idx, group_name in enumerate(self._gp_group_names):
                    gidx = torch.as_tensor(group_idx)
                    gdata = x[group_name]
                    mean, std = [], []

                    for start_idx in range(0, gdata.shape[0], batch_size):
                        end_idx = min(start_idx + batch_size, gdata.shape[0])
                        minibatch = gdata[start_idx:end_idx]

                        gp_dist = self._gp(
                            gidx.expand(minibatch.shape[0], 1),
                            torch.as_tensor(minibatch, dtype=torch.float32),
                            prior=False,
                        )

                        mean.append(gp_dist.mean.cpu().numpy().squeeze())
                        std.append(gp_dist.stddev.cpu().numpy().squeeze())

                    gps.mean[group_name] = np.concatenate(mean, axis=1)
                    gps.std[group_name] = np.concatenate(std, axis=1)
        return gps

    def get_annotations(
        self, return_type: Literal["pandas", "anndata", "numpy"] = "pandas", ordered=False
    ) -> _ResultsTypeDF:
        """Get the annotation matrices for each view.

        Args:
            return_type: Format of the returned object.
            ordered: Whether to return the factors ordered by explained variance (highest to lowest).
        """
        annotations = {
            k: pd.DataFrame(v, index=self.factor_names, columns=self.feature_names[k])
            .astype(bool)
            .iloc[self.factor_order if ordered else slice(None), :]
            for k, v in self._annotations.items()
        }

        return self._get_component(annotations, return_type)

    def _setup_device(self, device):
        device = torch.device(device)
        tens = torch.tensor(())
        try:
            tens.to(device)
        except (RuntimeError, AssertionError):
            default_device = tens.device
            _logger.warning(f"Device {str(device)} is not available. Using default device: {default_device}")
            device = default_device

        return device

    def impute_data(self, data: MuData | dict[str, dict[str, AnnData]], missing_only=False) -> dict[dict[str, AnnData]]:
        """Impute values in the training data using the trained factorization.

        Args:
            data: The data the model was trained on.
            missing_only: Only impute missing values in the data.

        Returns:
            Nested dictionary of AnnData objects with either fully imputed data or with only the missing values filled in.
            In both cases, the returned data will be preprocessed. In the case of Gaussian distributed data, that involves
            centering and scaling.
        """
        data = self._mofaflexdataset(data)

        factors = self.get_factors(return_type="numpy")
        weights = self.get_weights(return_type="numpy")

        return data.apply(
            impute,
            view_kwargs={
                "weights": weights,
                "feature_names": self.feature_names,
                "likelihood": self._model_opts.likelihoods,
            },
            group_kwargs={"factors": factors, "sample_names": self.sample_names},
            missingonly=missing_only,
            preprocessor=data.preprocessor,
        )

    def _save(
        self,
        path: str | Path,
        mofa_compat: MOFACompatOption = False,
        data: dict[str, dict[str, AnnData]] | None = None,
        intercepts: dict[str, dict[str, np.ndarray]] | None = None,
    ):
        state = {
            "weights": self._weights._asdict(),
            "factors": self._factors._asdict(),
            "covariates": self._covariates,
            "covariates_names": self._covariates_names,
            "n_guiding_vars": self._n_guiding_vars,
            "guiding_vars_names": self._guiding_vars_names,
            "guiding_vars_factors": self._guiding_vars_factors,
            "guiding_vars_n_categories": self._guiding_vars_n_categories,
            "df_r2_full": self._df_r2_full,
            "df_r2_factors": self._df_r2_factors,
            "pcgse": self._pcgse,
            "n_dense_factors": self._n_dense_factors,
            "n_informed_factors": self._n_informed_factors,
            "factor_names": self._factor_names,
            "factor_order": self._factor_order,
            "sparse_factors_probabilities": self._sparse_factors_probabilities,
            "sparse_weights_probabilities": self._sparse_weights_probabilities,
            "sparse_factors_precisions": self._sparse_factors_precisions._asdict(),
            "sparse_weights_precisions": self._sparse_weights_precisions._asdict(),
            "gps": self._gps._asdict(),
            "dispersions": self._dispersions._asdict(),
            "train_loss_elbo": self._train_loss_elbo,
            "group_names": self._group_names,
            "view_names": self._view_names,
            "feature_names": self._feature_names,
            "sample_names": self._sample_names,
            "annotations": self._annotations,
            "metadata": self._metadata,
            "data_opts": asdict(self._data_opts),
            "model_opts": asdict(self._model_opts),
            "train_opts": asdict(self._train_opts),
            "gp_opts": asdict(self._gp_opts),
            "preprocessor_state": self._preprocessor_state,
        }
        state["train_opts"]["device"] = str(state["train_opts"]["device"])
        state["model_opts"]["likelihoods"] = {
            view_name: str(likelihood) for view_name, likelihood in state["model_opts"]["likelihoods"].items()
        }
        if hasattr(self, "_orig_covariates"):
            state["orig_covariates"] = self._orig_covariates

        pickle = None
        if self._gp is not None and self._gp_group_names is not None:
            pickle = self._gp.state_dict()
            state["gp_group_names"] = self._gp_group_names
        save_model(state, pickle, path, mofa_compat, self, data, intercepts)

    @classmethod
    def load(cls, path: str | Path, map_location=None) -> "MOFAFLEX":
        """Load a saved MOFAFLEX model.

        Args:
            path: Path to the saved model file.
            map_location: Specify how to remap storage locations for PyTorch tensors. See the `torch.load`
                documentation for details.
        """
        state, pickle = load_model(path, map_location)

        if map_location is not None:
            state["train_opts"]["device"] = map_location
        state["model_opts"]["likelihoods"] = {
            view_name: Likelihood.get(likelihood)
            for view_name, likelihood in state["model_opts"]["likelihoods"].items()
        }

        model = cls.__new__(cls)
        model._weights = MeanStd(**state["weights"])
        model._factors = MeanStd(**state["factors"])
        model._covariates = state.get("covariates")
        if "orig_covariates" in state:
            model._orig_covariates = state["orig_covariates"]
        model._covariates_names = state.get("covariates_names")
        model._guiding_vars = state.get("guiding_vars")
        model._n_guiding_vars = state.get("n_guiding_vars")
        model._guiding_vars_names = state.get("guiding_vars_names")
        model._guiding_vars_factors = state.get("guiding_vars_factors")
        model._guiding_vars_n_categories = state.get("guiding_vars_n_categories")
        model._df_r2_full = state["df_r2_full"]
        model._df_r2_factors = state["df_r2_factors"]
        model._pcgse = state.get("pcgse")
        model._n_dense_factors = state["n_dense_factors"]
        model._n_informed_factors = state["n_informed_factors"]
        model._factor_names = state["factor_names"]
        model._factor_order = state["factor_order"]
        model._sparse_factors_probabilities = state["sparse_factors_probabilities"]
        model._sparse_weights_probabilities = state["sparse_weights_probabilities"]
        model._sparse_factors_precisions = MeanStd(**state["sparse_factors_precisions"])
        model._sparse_weights_precisions = MeanStd(**state["sparse_weights_precisions"])
        model._gps = MeanStd(**state["gps"])
        model._dispersions = MeanStd(**state["dispersions"])
        model._train_loss_elbo = state["train_loss_elbo"]
        model._group_names = state["group_names"]
        if "gp_group_names" in state:
            model._gp_group_names = state["gp_group_names"]
        model._view_names = state["view_names"]
        model._feature_names = state["feature_names"]
        model._sample_names = state["sample_names"]
        model._annotations = state.get("annotations")
        model._metadata = state["metadata"]
        model._data_opts = DataOptions(**state["data_opts"])
        model._model_opts = ModelOptions(**state["model_opts"])
        model._train_opts = TrainingOptions(**state["train_opts"])
        model._gp_opts = SmoothOptions(**state["gp_opts"])
        model._preprocessor_state = state["preprocessor_state"]

        model._setup_gp(full_setup=False)
        if model._gp is not None and len(pickle):
            model._gp.load_state_dict(pickle)

        return model<|MERGE_RESOLUTION|>--- conflicted
+++ resolved
@@ -507,16 +507,12 @@
             n_guiding_vars = len(self._data_opts.guiding_vars_obs_keys) if self._data_opts.guiding_vars_obs_keys else 0
             if n_dense_factors + n_guiding_vars > 0:
                 prior_masks = {
-<<<<<<< HEAD
                     vn: np.concatenate(
                         (np.ones((n_dense_factors + n_guiding_vars, data.n_features[vn]), dtype=np.bool), vm), axis=0
                     )
-=======
-                    vn: np.concatenate((np.ones((n_dense_factors, data.n_features[vn]), dtype=np.bool_), vm), axis=0)
->>>>>>> 3d71ab9a
+
                     for vn, vm in annotations.items()
                 }
-
         self._n_dense_factors = n_dense_factors
         self._n_informed_factors = n_informed_factors
         self._model_opts.n_factors = n_dense_factors + n_informed_factors
