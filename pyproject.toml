--- conflicted
+++ resolved
@@ -1,6 +1,5 @@
 [build-system]
 build-backend = "hatchling.build"
-<<<<<<< HEAD
 requires = [ "hatch-vcs", "hatchling" ]
 
 [project]
@@ -20,31 +19,10 @@
 requires-python = ">=3.11"
 classifiers = [
   "Programming Language :: Python :: 3 :: Only",
-=======
-requires = [ "hatchling" ]
-
-[project]
-name = "prismo"
-version = "0.0.1"
-description = "PRISMO"
-readme = "README.md"
-license = { file = "LICENSE" }
-maintainers = [
-  { name = "ABC", email = "abc@dkfz.de" },
-]
-authors = [
-  { name = "ABC" },
-]
-requires-python = ">=3.10"
-classifiers = [
-  "Programming Language :: Python :: 3 :: Only",
-  "Programming Language :: Python :: 3.10",
->>>>>>> 50c38d53
   "Programming Language :: Python :: 3.11",
   "Programming Language :: Python :: 3.12",
   "Programming Language :: Python :: 3.13",
 ]
-<<<<<<< HEAD
 dynamic = [ "version" ]
 dependencies = [
   "anndata>=0.11",
@@ -67,17 +45,7 @@
   "torch",
   "tqdm",
 ]
-
 optional-dependencies.dev = [
-  "coverage",
-=======
-dependencies = [
-  "anndata",
-  # for debug logging (referenced from the issue template)
-  "session-info2",
-]
-optional-dependencies.dev = [
->>>>>>> 50c38d53
   "pre-commit",
   "twine>=4.0.2",
 ]
@@ -87,24 +55,16 @@
   "ipython",
   "myst-nb>=1.1",
   "pandas",
-<<<<<<< HEAD
   "setuptools",                      # Until pybtex >0.23.0 releases: https://bitbucket.org/pybtex-devs/pybtex/issues/169/
   "sphinx>=4",
   "sphinx-autodoc-typehints",
   "sphinx-automodapi",
-=======
-  # Until pybtex >0.24.0 releases: https://bitbucket.org/pybtex-devs/pybtex/issues/169/
-  "setuptools",
-  "sphinx>=4",
-  "sphinx-autodoc-typehints",
->>>>>>> 50c38d53
   "sphinx-book-theme>=1",
   "sphinx-copybutton",
   "sphinx-tabs",
   "sphinxcontrib-bibtex>=1",
   "sphinxext-opengraph",
 ]
-<<<<<<< HEAD
 optional-dependencies.lazy = [
   "dask[array,dataframe]",
   "sparse",
@@ -113,6 +73,7 @@
   "coverage",
   "pytest",
 ]
+# https://docs.pypi.org/project_metadata/#project-urls
 urls.Documentation = "https://prismo.readthedocs.io/"
 urls.Home-page = "https://github.com/bioFAM/prismo"
 urls.Source = "https://github.com/bioFAM/prismo"
@@ -125,15 +86,6 @@
 
 [tool.hatch.metadata]
 allow-direct-references = true
-=======
-optional-dependencies.test = [
-  "coverage",
-  "pytest",
-]
-# https://docs.pypi.org/project_metadata/#project-urls
-urls.Documentation = "https://prismo.readthedocs.io/"
-urls.Homepage = "https://github.com/bioFAM/prismo"
-urls.Source = "https://github.com/bioFAM/prismo"
 
 [tool.hatch.envs.default]
 installer = "uv"
@@ -147,22 +99,16 @@
 
 [tool.hatch.envs.hatch-test]
 features = [ "test" ]
->>>>>>> 50c38d53
 
 [tool.ruff]
 line-length = 120
 src = [ "src" ]
 extend-include = [ "*.ipynb" ]
-<<<<<<< HEAD
 
 format.skip-magic-trailing-comma = true
 format.exclude = [ "*.ipynb" ]
 format.docstring-code-format = true
-=======
 
-format.docstring-code-format = true
-
->>>>>>> 50c38d53
 lint.select = [
   "B",      # flake8-bugbear
   "BLE",    # flake8-blind-except
@@ -183,7 +129,6 @@
   "D105", # __magic__ methods are often self-explanatory, allow missing docstrings
   "D107", # Missing docstring in __init__
   # Disable one in each pair of mutually incompatible rules
-<<<<<<< HEAD
   "D203",   # We don’t want a blank line before a class docstring
   "D213",   # We want docstrings to start immediately after the opening triple quote
   "D400",   # first line should end with a period [Bug: doesn't work with single-line docstrings]
@@ -199,20 +144,6 @@
 lint.per-file-ignores."docs/notebooks/*" = [ "D", "F403", "F405" ]
 lint.per-file-ignores."tests/*" = [ "D" ]
 lint.pydocstyle.convention = "google"
-=======
-  "D203", # We don’t want a blank line before a class docstring
-  "D213", # <> We want docstrings to start immediately after the opening triple quote
-  "D400", # first line should end with a period [Bug: doesn’t work with single-line docstrings]
-  "D401", # First line should be in imperative mood; try rephrasing
-  "E501", # line too long -> we accept long comment lines; formatter gets rid of long code lines
-  "E731", # Do not assign a lambda expression, use a def -> lambda expression assignments are convenient
-  "E741", # allow I, O, l as variable names -> I is the identity matrix
-]
-lint.per-file-ignores."*/__init__.py" = [ "F401" ]
-lint.per-file-ignores."docs/*" = [ "I" ]
-lint.per-file-ignores."tests/*" = [ "D" ]
-lint.pydocstyle.convention = "numpy"
->>>>>>> 50c38d53
 
 [tool.pytest.ini_options]
 testpaths = [ "tests" ]
