{
  "template": "https://github.com/scverse/cookiecutter-scverse",
<<<<<<< HEAD
  "commit": "61c18506e651f13ede870826c03eea8b706a454b",
  "checkout": null,
=======
  "commit": "94ef9fb6f9ad8cfe65a3d9575679c03c80c49cd1",
  "checkout": "v0.5.0",
>>>>>>> 50c38d53
  "context": {
    "cookiecutter": {
      "project_name": "prismo",
      "package_name": "prismo",
      "project_description": "PRISMO",
      "author_full_name": "ABC",
      "author_email": "abc@dkfz.de",
      "github_user": "bioFAM",
      "github_repo": "prismo",
      "license": "BSD 3-Clause License",
      "ide_integration": true,
      "_copy_without_render": [
        ".github/workflows/build.yaml",
        ".github/workflows/test.yaml",
        "docs/_templates/autosummary/**.rst"
      ],
      "_exclude_on_template_update": [
        "CHANGELOG.md",
        "LICENSE",
        "README.md",
        "docs/api.md",
        "docs/index.md",
        "docs/notebooks/example.ipynb",
        "docs/references.bib",
        "docs/references.md",
        "src/**",
        "tests/**"
      ],
      "_render_devdocs": false,
      "_jinja2_env_vars": {
        "lstrip_blocks": true,
        "trim_blocks": true
      },
      "_template": "https://github.com/scverse/cookiecutter-scverse",
<<<<<<< HEAD
      "_commit": "61c18506e651f13ede870826c03eea8b706a454b"
=======
      "_commit": "94ef9fb6f9ad8cfe65a3d9575679c03c80c49cd1"
>>>>>>> 50c38d53
    }
  },
  "directory": null
}<|MERGE_RESOLUTION|>--- conflicted
+++ resolved
@@ -1,12 +1,7 @@
 {
   "template": "https://github.com/scverse/cookiecutter-scverse",
-<<<<<<< HEAD
-  "commit": "61c18506e651f13ede870826c03eea8b706a454b",
-  "checkout": null,
-=======
   "commit": "94ef9fb6f9ad8cfe65a3d9575679c03c80c49cd1",
   "checkout": "v0.5.0",
->>>>>>> 50c38d53
   "context": {
     "cookiecutter": {
       "project_name": "prismo",
@@ -41,11 +36,7 @@
         "trim_blocks": true
       },
       "_template": "https://github.com/scverse/cookiecutter-scverse",
-<<<<<<< HEAD
-      "_commit": "61c18506e651f13ede870826c03eea8b706a454b"
-=======
       "_commit": "94ef9fb6f9ad8cfe65a3d9575679c03c80c49cd1"
->>>>>>> 50c38d53
     }
   },
   "directory": null
